use anyhow::Result;
use serde::{Deserialize, Serialize};
use serde_json::json;
use chrono::Utc;
use rbatis::RBatis;
use crate::models::AchievementRequirementType;
use crate::ai_tasks::AnalysisDirection;
use crate::config::AIConfig;
use crate::behavior_analytics::{UserBehaviorSummary, BehaviorAnalytics};

// 格式化 AI 輸出為單行日誌
fn format_ai_output(text: &str) -> String {
    text.replace("\\n", " ")
        .replace("\\\"", "\"")
        .chars()
        .filter(|c| !c.is_control() || *c == ' ')
        .collect::<String>()
        .split_whitespace()
        .collect::<Vec<_>>()
        .join(" ")
}

// 專家數據庫
pub fn get_expert_database() -> Vec<Expert> {
    vec![
        Expert {
            name: "資深英文教學老師".to_string(),
            description: "擁有15年英語教學經驗，專精於語言學習方法和技巧".to_string(),
            expertise_areas: vec!["英語學習".to_string(), "語言教學".to_string(), "口語練習".to_string(), "文法學習".to_string()],
            emoji: "📚".to_string(),
        },
        Expert {
            name: "程式設計導師".to_string(),
            description: "資深軟體工程師，專精於多種程式語言和開發框架".to_string(),
            expertise_areas: vec!["程式設計".to_string(), "軟體開發".to_string(), "演算法".to_string(), "系統設計".to_string()],
            emoji: "💻".to_string(),
        },
        Expert {
            name: "健身教練".to_string(),
            description: "專業健身教練，專精於運動訓練和健康管理".to_string(),
            expertise_areas: vec!["健身訓練".to_string(), "運動計劃".to_string(), "健康管理".to_string(), "營養搭配".to_string()],
            emoji: "💪".to_string(),
        },
        Expert {
            name: "理財規劃師".to_string(),
            description: "專業理財顧問，專精於投資理財和財務規劃".to_string(),
            expertise_areas: vec!["理財規劃".to_string(), "投資策略".to_string(), "財務管理".to_string(), "儲蓄計劃".to_string()],
            emoji: "💰".to_string(),
        },
        Expert {
            name: "時間管理顧問".to_string(),
            description: "專業時間管理顧問，專精於效率提升和目標達成".to_string(),
            expertise_areas: vec!["時間管理".to_string(), "效率提升".to_string(), "目標設定".to_string(), "習慣養成".to_string()],
            emoji: "⏰".to_string(),
        },
        Expert {
            name: "創意設計師".to_string(),
            description: "資深設計師，專精於創意思維和視覺設計".to_string(),
            expertise_areas: vec!["創意設計".to_string(), "視覺設計".to_string(), "品牌設計".to_string(), "UI/UX設計".to_string()],
            emoji: "🎨".to_string(),
        },
        Expert {
            name: "心理諮商師".to_string(),
            description: "專業心理諮商師，專精於情緒管理和心理調適".to_string(),
            expertise_areas: vec!["心理諮商".to_string(), "情緒管理".to_string(), "壓力調適".to_string(), "人際關係".to_string()],
            emoji: "🧠".to_string(),
        },
        Expert {
            name: "廚藝導師".to_string(),
            description: "專業廚師，專精於各種料理技巧和營養搭配".to_string(),
            expertise_areas: vec!["烹飪技巧".to_string(), "料理製作".to_string(), "營養搭配".to_string(), "食材選擇".to_string()],
            emoji: "👨‍🍳".to_string(),
        },
        Expert {
            name: "音樂老師".to_string(),
            description: "專業音樂教師，專精於樂器演奏和音樂理論".to_string(),
            expertise_areas: vec!["音樂學習".to_string(), "樂器演奏".to_string(), "音樂理論".to_string(), "聲樂訓練".to_string()],
            emoji: "🎵".to_string(),
        },
        Expert {
            name: "學習方法顧問".to_string(),
            description: "教育心理學專家，專精於學習方法和記憶技巧".to_string(),
            expertise_areas: vec!["學習方法".to_string(), "記憶技巧".to_string(), "考試準備".to_string(), "知識管理".to_string()],
            emoji: "📖".to_string(),
        },
    ]
}

// OpenAI API 請求結構
#[derive(Serialize)]
struct OpenAIRequest {
    model: String,
    messages: Vec<ChatMessage>,
    // temperature 新模型只支持默認值 1，因此不再傳遞
    max_completion_tokens: i32,
    response_format: ResponseFormat,
}

#[derive(Serialize)]
struct ResponseFormat {
    #[serde(rename = "type")]
    format_type: String,
}

#[derive(Serialize, Deserialize)]
struct ChatMessage {
    role: String,
    content: String,
}

// OpenAI API 回應結構
#[derive(Deserialize)]
struct OpenAIResponse {
    choices: Vec<Choice>,
}

#[derive(Deserialize)]
struct Choice {
    message: ChatMessage,
}

// 專家信息結構
#[derive(Serialize, Deserialize, Debug, Clone)]
pub struct Expert {
    pub name: String,
    pub description: String,
    pub expertise_areas: Vec<String>,
    pub emoji: String,
}

// 專家匹配結果
#[derive(Serialize, Deserialize, Debug, Clone)]
pub struct ExpertMatch {
    pub expert: Expert,
    pub confidence: f64,
    pub ai_expert_name: String,
    pub ai_expert_description: String,
}

// AI 生成的任務結構（簡化版）
#[derive(Serialize, Deserialize, Debug, Clone)]
pub struct AIGeneratedTask {
    pub title: String,
    pub description: Option<String>,
    pub task_type: String,
    pub priority: i32,
    pub difficulty: i32,
    pub experience: i32,
    pub due_date: Option<String>,
    pub is_recurring: bool,
    pub recurrence_pattern: Option<String>,
    pub start_date: Option<String>,
    pub end_date: Option<String>,
    pub completion_target: Option<f64>,
}

// AI 生成的任務計劃（包含主任務和子任務）
#[derive(Serialize, Deserialize, Debug, Clone)]
pub struct AIGeneratedTaskPlan {
    pub main_task: AIGeneratedTask,
    pub subtasks: Vec<AIGeneratedTask>,
}

// AI 生成的成就結構
#[derive(Serialize, Deserialize, Debug, Clone)]
pub struct AIGeneratedAchievement {
    pub name: String,
    pub description: Option<String>,
    pub icon: Option<String>,
    pub category: String,
    pub requirement_type: String,
    pub requirement_value: i32,
    pub experience_reward: i32,
}

// ===== 辅助函数：构建基于统计摘要的 Prompt =====

/// 根据用户行为摘要构建成就生成的 prompt
fn build_achievement_prompt_from_summary(summary: &UserBehaviorSummary) -> String {
    // 格式化分类统计
    let top_categories: Vec<String> = summary.top_categories
        .iter()
        .map(|c| format!(
            "{}（完成{}次，完成率{:.0}%，平均难度{:.1}）",
            c.category,
            c.completed_count,
            c.completion_rate * 100.0,
            c.avg_difficulty
        ))
        .collect();

    // 格式化最近完成的任务
    let recent_tasks: Vec<String> = summary.recent_completions
        .iter()
        .take(10)
        .map(|t| format!("  - {}: {}", t.completion_date.split('T').next().unwrap_or(&t.completion_date), t.title))
        .collect();

    // 格式化最近取消的任务
    let recent_cancellations: Vec<String> = summary.recent_cancellations
        .iter()
        .take(5)
        .map(|t| format!("  - {}: {}", t.completion_date.split('T').next().unwrap_or(&t.completion_date), t.title))
        .collect();

    // 格式化里程碑
    let milestones: Vec<String> = summary.milestone_events
        .iter()
        .map(|m| format!("  - {}: {}", m.event_type, m.description))
        .collect();

    format!(
        r#"你是一個成就設計助手。根據用戶的行為數據分析，生成個性化且具有激勵性的成就。

【用戶統計數據】
- 總完成任務：{total_completed} 次
- 總取消任務：{total_cancelled} 次
- 待處理任務：{total_pending} 個
- 最長連續記錄：{longest_streak} 天（{streak_task}）
- 當前連續：{current_streak} 天
- 近 30 天活躍：{active_30} 天
- 總經驗值：{total_exp}

【任務分類分布】（Top {cat_count}）
{categories}

【最近完成任務】（最近 {recent_count} 條樣本）
{recent_tasks}

【最近取消任務】（最近 {cancel_count} 條樣本）
{recent_cancellations}

【里程碑事件】
{milestones}

【已解鎖成就】
{achievements}

**設計原則：**
- 成就名稱要幽默且具體，如「成為英語字典」「跑火入魔」
- 基於用戶實際行為模式生成，不要憑空想像
- 考慮用戶的優勢領域（完成率高的分類）和潛力領域
- 避免與現有成就重複
- 如果有明顯的連續記錄，可以考慮相關的持續性成就

**成就分類：**
- task_mastery: 任務精通類
- consistency: 持續性類
- challenge_overcome: 克服挑戰類
- skill_development: 技能發展類

**達成條件類型：**
- consecutive_days: 連續天數
- total_completions: 總完成次數
- task_complete: 完成任務總數
- streak_recovery: 從失敗中恢復
- skill_level: 技能等級
- learning_task_complete: 學習任務完成
- intelligence_attribute: 智力屬性達成
- endurance_attribute: 毅力屬性達成
- creativity_attribute: 創造力屬性達成
- social_attribute: 社交力屬性達成
- focus_attribute: 專注力屬性達成
- adaptability_attribute: 適應力屬性達成

**經驗值獎勵計算：**
- 基於難度：簡單成就 50-100，中等 100-200，困難 200-500

請以 JSON 格式回應：
{{
  "name": "成就名稱（幽默且具體）",
  "description": "成就描述（選填）",
  "icon": "圖標名稱（選填）",
  "category": "成就分類",
  "requirement_type": "達成條件類型",
  "requirement_value": 數值,
  "experience_reward": 經驗值獎勵
}}"#,
        total_completed = summary.total_tasks_completed,
        total_cancelled = summary.total_tasks_cancelled,
        total_pending = summary.total_tasks_pending,
        longest_streak = summary.longest_streak.days,
        streak_task = summary.longest_streak.task_title,
        current_streak = summary.current_streak.days,
        active_30 = summary.active_days_last_30,
        total_exp = summary.total_experience,
        cat_count = summary.top_categories.len(),
        categories = if top_categories.is_empty() { "  （暫無數據）".to_string() } else { top_categories.join("\n") },
        recent_count = summary.recent_completions.len().min(10),
        recent_tasks = if recent_tasks.is_empty() { "  （暫無數據）".to_string() } else { recent_tasks.join("\n") },
        cancel_count = summary.recent_cancellations.len().min(5),
        recent_cancellations = if recent_cancellations.is_empty() { "  （暫無數據）".to_string() } else { recent_cancellations.join("\n") },
        milestones = if milestones.is_empty() { "  （暫無數據）".to_string() } else { milestones.join("\n") },
        achievements = if summary.unlocked_achievements.is_empty() { "（暫無）".to_string() } else { summary.unlocked_achievements.join("、") },
    )
}

// AI 服務 trait
#[async_trait::async_trait]
pub trait AIService {
    async fn generate_achievement_from_text(&self, user_input: &str) -> Result<AIGeneratedAchievement>;
    async fn generate_achievement_from_user_id(&self, rb: &RBatis, user_id: &str) -> Result<AIGeneratedAchievement>;
    async fn generate_task_preview(&self, prompt: &str) -> Result<String>;
    async fn generate_task_preview_with_history(&self, system_prompt: &str, history: &[(String, String)], current_message: &str) -> Result<String>;
    async fn generate_task_from_text(&self, user_input: &str) -> Result<AIGeneratedTask>;
<<<<<<< HEAD

    // 新增：使用指定模型生成文字回應
    async fn generate_with_model(&self, model: &str, prompt: &str) -> Result<String>;
=======
    async fn match_expert_for_task(&self, user_input: &str) -> Result<ExpertMatch>;
    async fn generate_task_with_expert(&self, user_input: &str, expert_match: &ExpertMatch) -> Result<AIGeneratedTaskPlan>;
    async fn analyze_with_expert(&self, user_input: &str, expert_name: &str, expert_description: &str, analysis_type: &str) -> Result<String>;
>>>>>>> 244abd57
}

// OpenRouter API 請求結構
#[derive(Serialize)]
struct OpenRouterRequest {
    model: String,
    messages: Vec<ChatMessage>,
    max_completion_tokens: i32,
    response_format: ResponseFormat,
}

// OpenRouter API 回應結構
#[derive(Deserialize)]
struct OpenRouterResponse {
    choices: Vec<Choice>,
}

pub struct OpenAIService {
    api_key: String,
    model: String,
    client: reqwest::Client,
}

impl OpenAIService {
    pub fn new(api_key: String, model: String) -> Self {
        Self {
            api_key,
            model,
            client: reqwest::Client::new(),
        }
    }
}

#[async_trait::async_trait]
impl AIService for OpenAIService {

    async fn generate_achievement_from_text(&self, user_input: &str) -> Result<AIGeneratedAchievement> {
        let system_prompt = r#"你是一個成就設計助手。根據用戶的行為數據分析，生成個性化且具有激勵性的成就。

請仔細分析用戶的：
1. 已有成就列表
2. 任務完成狀況
3. 任務取消/失敗狀況
4. 待完成任務

**設計原則：**
- 成就名稱要幽默且具體，如「成為英語字典」「跑火入魔」
- 基於用戶實際行為模式生成，不要憑空想像
- 如果用戶在某領域已有基礎成就且表現優秀，可考慮升級版成就
- 避免與現有成就重複

**成就分類：**
- task_mastery: 任務精通類
- consistency: 持續性類  
- challenge_overcome: 克服挑戰類
- skill_development: 技能發展類

**達成條件類型：**
- consecutive_days: 連續天數
- total_completions: 總完成次數  
- task_complete: 完成任務總數
- streak_recovery: 從失敗中恢復
- skill_level: 技能等級
- learning_task_complete: 學習任務完成
- intelligence_attribute: 智力屬性達成
- endurance_attribute: 毅力屬性達成  
- creativity_attribute: 創造力屬性達成
- social_attribute: 社交力屬性達成
- focus_attribute: 專注力屬性達成
- adaptability_attribute: 適應力屬性達成

**經驗值獎勵計算：**
- 基於難度：簡單成就 50-100，中等 100-200，困難 200-500

請以 JSON 格式回應：
{
  "name": "成就名稱（幽默且具體）",
  "description": "成就描述（選填）", 
  "icon": "圖標名稱（選填）",
  "category": "成就分類",
  "requirement_type": "達成條件類型",
  "requirement_value": 數值,
  "experience_reward": 經驗值獎勵
}

範例：
輸入：使用者連續完成「背英語單字」30天，但經常取消「運動」任務
輸出：
{
  "name": "成為英語字典",
  "description": "連續30天完成背英語單字，詞彙量已經超越一般字典",
  "icon": "📖",
  "category": "task_mastery",
  "requirement_type": "consecutive_days", 
  "requirement_value": 30,
  "experience_reward": 300
}"#;

        let user_message = format!("請根據以下用戶行為數據生成合適的成就：{}", user_input);

        let request = OpenAIRequest {
            model: self.model.clone().to_string(),
            messages: vec![
                ChatMessage {
                    role: "system".to_string(),
                    content: system_prompt.to_string(),
                },
                ChatMessage {
                    role: "user".to_string(),
                    content: user_message.clone(),
                },
            ],
            max_completion_tokens: 4000,
            response_format: ResponseFormat {
                format_type: "json_object".to_string(),
            },
        };

        if let Ok(body) = serde_json::to_string(&request) {
            log::info!("[AI INPUT][generate_achievement_from_text] {}", format_ai_output(&body));
        }

        let response = self.client
            .post("https://api.openai.com/v1/chat/completions")
            .header("Authorization", format!("Bearer {}", self.api_key))
            .header("Content-Type", "application/json")
            .json(&request)
            .send()
            .await?;

        let status = response.status();
        let response_text = response.text().await?;
        log::info!("[AI OUTPUT][generate_achievement_from_text] {}", format_ai_output(&response_text));

        if !status.is_success() {
            return Err(anyhow::anyhow!("OpenAI API 錯誤 ({}): {}", status, response_text));
        }

        let openai_response: OpenAIResponse = serde_json::from_str(&response_text)?;

        if let Some(choice) = openai_response.choices.first() {
            let achievement_json = &choice.message.content;
            let generated_achievement: AIGeneratedAchievement = serde_json::from_str(achievement_json)?;

            validate_generated_achievement(&generated_achievement)?;

            Ok(generated_achievement)
        } else {
            Err(anyhow::anyhow!("OpenAI 未返回有效回應"))
        }
    }

    async fn generate_task_preview(&self, prompt: &str) -> Result<String> {
        let request = serde_json::json!({
            "model": self.model.clone(),
            "messages": [
                {
                    "role": "system",
                    "content": "你是一個充滿活力和鼓勵的任務助手。用積極正面的語氣為用戶介紹任務，讓他們感到興奮和有動力去完成。"
                },
                {
                    "role": "user",
                    "content": prompt
                }
            ],
            "max_completion_tokens": 4000
        });

        if let Ok(body) = serde_json::to_string(&request) {
            log::info!("[AI INPUT][generate_task_preview] {}", format_ai_output(&body));
        }

        let response = self.client
            .post("https://api.openai.com/v1/chat/completions")
            .header("Authorization", format!("Bearer {}", self.api_key))
            .header("Content-Type", "application/json")
            .json(&request)
            .send()
            .await?;

        let status = response.status();
        let response_text = response.text().await?;
        log::info!("[AI OUTPUT][generate_task_preview] {}", format_ai_output(&response_text));

        if !status.is_success() {
            return Err(anyhow::anyhow!("OpenAI API 錯誤 ({}): {}", status, response_text));
        }

        let openai_response: OpenAIResponse = serde_json::from_str(&response_text)?;
        
        if let Some(choice) = openai_response.choices.first() {
            Ok(choice.message.content.clone())
        } else {
            Err(anyhow::anyhow!("OpenAI 未返回有效回應"))
        }
    }

    async fn generate_task_preview_with_history(&self, system_prompt: &str, history: &[(String, String)], current_message: &str) -> Result<String> {
        let mut messages = vec![];

        // 先添加歷史對話
        for (user_msg, assistant_msg) in history {
            messages.push(serde_json::json!({
                "role": "user",
                "content": user_msg
            }));
            messages.push(serde_json::json!({
                "role": "assistant",
                "content": assistant_msg
            }));
        }

        // 然後添加系統提示詞
        messages.push(serde_json::json!({
            "role": "system",
            "content": system_prompt
        }));

        // 最後添加當前用戶訊息
        messages.push(serde_json::json!({
            "role": "user",
            "content": current_message
        }));

        let request = serde_json::json!({
            "model": self.model.clone(),
            "messages": messages,
            "max_completion_tokens": 4000
        });

        if let Ok(body) = serde_json::to_string(&request) {
            log::info!("[AI INPUT][generate_task_preview_with_history] {}", format_ai_output(&body));
        }

        let response = self.client
            .post("https://api.openai.com/v1/chat/completions")
            .header("Authorization", format!("Bearer {}", self.api_key))
            .header("Content-Type", "application/json")
            .json(&request)
            .send()
            .await?;

        let status = response.status();
        let response_text = response.text().await?;
        log::info!("[AI OUTPUT][generate_task_preview_with_history] {}", format_ai_output(&response_text));

        if !status.is_success() {
            return Err(anyhow::anyhow!("OpenAI API 錯誤 ({}): {}", status, response_text));
        }

        let openai_response: OpenAIResponse = serde_json::from_str(&response_text)?;
        
        if let Some(choice) = openai_response.choices.first() {
            Ok(choice.message.content.clone())
        } else {
            Err(anyhow::anyhow!("OpenRouter 未返回有效回應"))
        }
    }

    async fn generate_task_from_text(&self, user_input: &str) -> Result<AIGeneratedTask> {
        // 獲取當前時間並格式化
        let now = Utc::now();
        let current_time_str = now.to_rfc3339(); // e.g., "2025-08-17T12:00:00Z"

        let system_prompt = format!(
            r#"你是一個任務規劃助手。根據用戶的自然語言描述，生成結構化的任務資料。

**重要：現在的時間是 {}。** 在生成任何與日期相關的欄位（如 start_date, due_date）時，請以此時間為基準進行推算。

**截止日期生成規則：**
- 對於大部分任務，你都應該設定一個合理的截止日期
- 短期任務（1-3天內完成）：設定1-3天後的截止日期
- 中期任務（1-2週完成）：設定1-2週後的截止日期
- 長期任務（1個月以上）：設定1-3個月後的截止日期
- 只有對於沒有明確時間限制的習慣類任務才設定 due_date 為 null
- 如果用戶明確提到時間（如"明天"、"下週"、"月底"），一定要根據當前時間計算對應的截止日期

任務類型說明：
- main: 主要任務（重要的長期目標，通常設定較長的截止日期）
- side: 副線任務（次要的短期任務，通常設定較短的截止日期）
- challenge: 挑戰任務（困難且有成就感的任務，根據具體內容設定截止日期）
- daily: 日常任務（例行性任務，重複性任務通常不設定截止日期）

優先級：0=低, 1=中, 2=高
難度：1-5（1=非常簡單, 5=非常困難）
經驗值：根據難度和重要性計算，通常是 difficulty * 20 + priority * 10

重複模式（僅限日常任務）：
- daily: 每天
- weekdays: 工作日
- weekends: 週末
- weekly: 每週

請以 JSON 格式回應，包含以下欄位：
{{
  "title": "任務標題",
  "description": "任務描述（選填）",
  "task_type": "main/side/challenge/daily",
  "priority": 0-2,
  "difficulty": 1-5,
  "experience": 經驗值,
  "due_date": "截止日期（ISO 8601格式，大多數情況下都應該設定）",
  "is_recurring": false,
  "recurrence_pattern": null,
  "start_date": null,
  "end_date": null,
  "completion_target": null
}}

如果是重複性任務，請設置：
- is_recurring: true
- recurrence_pattern: "daily/weekdays/weekends/weekly"
- start_date: 開始日期（ISO 8601格式）
- completion_target: 0.8（預設80%完成率目標）
- due_date: null（重複性任務通常不設定單一截止日期）

範例輸入："學習Python程式設計"
範例輸出：
{{
  "title": "學習Python程式設計",
  "description": "系統性學習Python程式語言基礎知識",
  "task_type": "main",
  "priority": 2,
  "difficulty": 3,
  "experience": 80,
  "due_date": "2024-02-15T23:59:59Z",
  "is_recurring": false,
  "recurrence_pattern": null,
  "start_date": null,
  "end_date": null,
  "completion_target": null
}}

範例輸入："明天交報告"
範例輸出：
{{
  "title": "完成並提交報告",
  "description": "整理資料並完成報告撰寫",
  "task_type": "side",
  "priority": 2,
  "difficulty": 2,
  "experience": 60,
  "due_date": "2024-01-02T18:00:00Z",
  "is_recurring": false,
  "recurrence_pattern": null,
  "start_date": null,
  "end_date": null,
  "completion_target": null
}}"#,
            current_time_str
        );

        let user_message = format!("請根據以下描述生成任務：{}", user_input);

        let request = OpenAIRequest {
            model: self.model.clone().to_string(),
            messages: vec![
                ChatMessage {
                    role: "system".to_string(),
                    content: system_prompt,
                },
                ChatMessage {
                    role: "user".to_string(),
                    content: user_message,
                },
            ],
            max_completion_tokens: 500,
            response_format: ResponseFormat {
                format_type: "json_object".to_string(),
            },
        };

        if let Ok(body) = serde_json::to_string(&request) {
            log::info!("[AI INPUT][generate_task_from_text] {}", format_ai_output(&body));
        }

        let response = self.client
            .post("https://api.openai.com/v1/chat/completions")
            .header("Authorization", format!("Bearer {}", self.api_key))
            .header("Content-Type", "application/json")
            .json(&request)
            .send()
            .await?;

        let status = response.status();
        let response_text = response.text().await?;
        log::info!("[AI OUTPUT][generate_task_from_text] {}", format_ai_output(&response_text));

        if !status.is_success() {
            return Err(anyhow::anyhow!("OpenAI API 錯誤 ({}): {}", status, response_text));
        }

        let openai_response: OpenAIResponse = serde_json::from_str(&response_text)?;
        
        if let Some(choice) = openai_response.choices.first() {
            let task_json = &choice.message.content;
            log::info!("[AI OUTPUT][generate_task_from_text] {}", format_ai_output(&task_json));
            let generated_task: AIGeneratedTask = serde_json::from_str(task_json)?;
            
            // 驗證生成的任務
            validate_generated_task(&generated_task)?;
            
            Ok(generated_task)
        } else {
            Err(anyhow::anyhow!("OpenAI 未返回有效回應"))
        }
    }

    // 新方法：基于用户 ID 生成成就（使用统计摘要）
    async fn generate_achievement_from_user_id(&self, rb: &RBatis, user_id: &str) -> Result<AIGeneratedAchievement> {
        // 1. 生成用户行为摘要
        log::info!("为用户 {} 生成行为摘要...", user_id);
        let summary = BehaviorAnalytics::generate_summary(rb, user_id).await?;
        log::info!("行为摘要生成完成：完成{}个任务，最长连续{}天", summary.total_tasks_completed, summary.longest_streak.days);

        // 2. 构建基于摘要的 prompt
        let system_prompt = build_achievement_prompt_from_summary(&summary);

        // 3. 调用 AI 生成成就
        let request = OpenAIRequest {
            model: self.model.clone().to_string(),
            messages: vec![
                ChatMessage {
                    role: "system".to_string(),
                    content: system_prompt,
                },
                ChatMessage {
                    role: "user".to_string(),
                    content: "請基於以上用戶數據，生成一個最合適的成就。".to_string(),
                },
            ],
            max_completion_tokens: 4000,
            response_format: ResponseFormat {
                format_type: "json_object".to_string(),
            },
        };

        if let Ok(body) = serde_json::to_string(&request) {
            log::info!("[AI INPUT][generate_achievement_from_user_id] {}", format_ai_output(&body));
        }

        let response = self.client
            .post("https://api.openai.com/v1/chat/completions")
            .header("Authorization", format!("Bearer {}", self.api_key))
            .header("Content-Type", "application/json")
            .json(&request)
            .send()
            .await?;

        let status = response.status();
        let response_text = response.text().await?;
        log::info!("[AI OUTPUT][generate_achievement_from_user_id] {}", format_ai_output(&response_text));

        if !status.is_success() {
            return Err(anyhow::anyhow!("OpenAI API 錯誤 ({}): {}", status, response_text));
        }

        let openai_response: OpenAIResponse = serde_json::from_str(&response_text)?;

        if let Some(choice) = openai_response.choices.first() {
            let achievement_json = &choice.message.content;
            let generated_achievement: AIGeneratedAchievement = serde_json::from_str(achievement_json)?;

            // 驗證生成的成就
            validate_generated_achievement(&generated_achievement)?;

            Ok(generated_achievement)
        } else {
            Err(anyhow::anyhow!("OpenAI 未返回有效回應"))
        }
    }
<<<<<<< HEAD

    // 新增：使用指定模型生成文字回應（OpenAI 實作）
    async fn generate_with_model(&self, model: &str, prompt: &str) -> Result<String> {
        let request = serde_json::json!({
            "model": model,
            "messages": [
                {
                    "role": "user",
                    "content": prompt
                }
            ],
            "max_completion_tokens": 4000
        });

        let response = self.client
            .post("https://api.openai.com/v1/chat/completions")
            .header("Authorization", format!("Bearer {}", self.api_key))
            .header("Content-Type", "application/json")
            .json(&request)
            .send()
            .await?;

        if !response.status().is_success() {
            let error_text = response.text().await?;
            return Err(anyhow::anyhow!("OpenAI API 錯誤: {}", error_text));
        }

        let openai_response: OpenAIResponse = response.json().await?;

        if let Some(choice) = openai_response.choices.first() {
            Ok(choice.message.content.clone())
        } else {
            Err(anyhow::anyhow!("OpenAI 未返回有效回應"))
        }
    }
}

// OpenRouter 服務實現
pub struct OpenRouterService {
    api_key: String,
    model: String,
    client: reqwest::Client,
}

impl OpenRouterService {
    pub fn new(api_key: String, model: String) -> Self {
        Self {
            api_key,
            model,
            client: reqwest::Client::new(),
        }
    }
}

#[async_trait::async_trait]
impl AIService for OpenRouterService {
    async fn generate_achievement_from_text(&self, user_input: &str) -> Result<AIGeneratedAchievement> {
        let system_prompt = r#"你是一個成就設計助手。根據用戶的行為數據分析，生成個性化且具有激勵性的成就。

請仔細分析用戶的：
1. 已有成就列表
2. 任務完成狀況
3. 任務取消/失敗狀況
4. 待完成任務
=======
>>>>>>> 244abd57

    async fn match_expert_for_task(&self, user_input: &str) -> Result<ExpertMatch> {
        let experts = get_expert_database();
        
        // 構建專家匹配的提示詞
        let expert_list = experts.iter()
            .enumerate()
            .map(|(i, expert)| {
                format!("{}. {} ({}) - 專精領域: {}", 
                    i + 1, 
                    expert.name, 
                    expert.emoji,
                    expert.expertise_areas.join("、")
                )
            })
            .collect::<Vec<_>>()
            .join("\n");

        let system_prompt = format!(
            r#"你是一個專家匹配助手。根據用戶的任務描述，從以下專家列表中選擇最適合的專家。

可用專家列表：
{}

請分析用戶的任務描述，選擇最適合的專家，並提供匹配理由。

回應格式（JSON）：
{{
  "expert_name": "專家的完整名稱",
  "expert_description": "專家的詳細描述",
  "confidence": 匹配信心度（0.0-1.0）
}}

選擇原則：
1. 根據任務的核心領域選擇專家
2. 考慮專家的專業領域是否與任務匹配
3. 如果沒有完全匹配的專家，選擇最接近的
4. 信心度基於匹配程度：完全匹配=1.0，部分匹配=0.6-0.8，勉強匹配=0.3-0.5"#,
            expert_list
        );

        log::info!("[AI INPUT][match_expert_for_task] {}", user_input);

        let request = OpenAIRequest {
            model: self.model.clone().to_string(),
            messages: vec![
                ChatMessage {
                    role: "system".to_string(),
                    content: system_prompt,
                },
                ChatMessage {
                    role: "user".to_string(),
                    content: (&user_input).to_string(),
                },
            ],
            max_completion_tokens: 500,
            response_format: ResponseFormat {
                format_type: "json_object".to_string(),
            },
        };

        if let Ok(body) = serde_json::to_string(&request) {
            log::info!("[AI INPUT][match_expert_for_task_payload] {}", format_ai_output(&body));
        }

        let response = self.client
            .post("https://api.openai.com/v1/chat/completions")
            .header("Authorization", format!("Bearer {}", self.api_key))
            .header("Content-Type", "application/json")
            .json(&request)
            .send()
            .await?;

        let status = response.status();
        let response_text = response.text().await?;
        log::info!("[AI OUTPUT][match_expert_for_task] {}", format_ai_output(&response_text));

        if !status.is_success() {
            return Err(anyhow::anyhow!("OpenAI API 錯誤 ({}): {}", status, response_text));
        }

        let openai_response: OpenAIResponse = serde_json::from_str(&response_text)?;

        if let Some(choice) = openai_response.choices.first() {
            let match_json = &choice.message.content;
            let match_result: serde_json::Value = serde_json::from_str(match_json)?;
            
            let expert_name = match_result["expert_name"].as_str()
                .ok_or_else(|| anyhow::anyhow!("無效的專家名稱"))?.to_string();
            
            let expert_description = match_result["expert_description"].as_str()
                .ok_or_else(|| anyhow::anyhow!("無效的專家描述"))?.to_string();
            
            let confidence = match_result["confidence"].as_f64()
                .ok_or_else(|| anyhow::anyhow!("無效的信心度"))?;

            // 直接使用AI返回的專家信息，創建虛擬專家對象
            let virtual_expert = Expert {
                name: expert_name.clone(),
                description: expert_description.clone(),
                expertise_areas: vec!["AI匹配".to_string()],
                emoji: "🤖".to_string(),
            };

            Ok(ExpertMatch {
                expert: virtual_expert,
                confidence,
                ai_expert_name: expert_name,
                ai_expert_description: expert_description,
            })
        } else {
            Err(anyhow::anyhow!("OpenAI 未返回有效回應"))
        }
    }

    async fn generate_task_with_expert(&self, user_input: &str, expert_match: &ExpertMatch) -> Result<AIGeneratedTaskPlan> {
        let now = Utc::now();
        let current_time_str = now.to_rfc3339();

        let system_prompt = format!(
            r#"你是{}，{}

**重要：現在的時間是 {}。** 在生成任何與日期相關的欄位（如 start_date, due_date）時，請以此時間為基準進行推算。

**截止日期生成規則：**
- 對於大部分任務，你都應該設定一個合理的截止日期
- 短期任務（1-3天內完成）：設定1-3天後的截止日期
- 中期任務（1-2週完成）：設定1-2週後的截止日期
- 長期任務（1個月以上）：設定1-3個月後的截止日期
- 只有對於沒有明確時間限制的習慣類任務才設定 due_date 為 null
- 如果用戶明確提到時間（如"明天"、"下週"、"月底"），一定要根據當前時間計算對應的截止日期

任務類型說明：
- main: 主要任務（重要的長期目標，通常設定較長的截止日期）
- side: 副線任務（次要的短期任務，通常設定較短的截止日期）
- challenge: 挑戰任務（困難且有成就感的任務，根據具體內容設定截止日期）
- daily: 日常任務（例行性任務，重複性任務通常不設定截止日期）

優先級：0=低, 1=中, 2=高
難度：1-5（1=非常簡單, 5=非常困難）
經驗值：根據難度和重要性計算，通常是 difficulty * 20 + priority * 10

**重要：你必須生成一個包含主任務和子任務的完整學習計劃。**

請為用戶生成一個完整的學習計劃，包含：
1. 一個主任務（整體學習目標）
2. 3-5個具體的子任務

**主任務要求：**
- 作為整體學習目標的概括
- 包含學習總結和預估完成時間
- 設定為高優先級（priority: 2）
- 難度設為中等（difficulty: 3）
- 經驗值設為100

**子任務要求：**
- 生成3-5個具體的子任務
- 每個子任務都應該有明確的學習目標和執行步驟
- 子任務難度從簡單到困難遞增（1-4）
- 每個子任務都應該設定合理的截止日期
- 子任務類型可以是：main（主要學習）、side（輔助練習）、challenge（挑戰項目）

**你必須嚴格按照以下 JSON 格式回應，不能有任何偏差：**

{{
  "main_task": {{
    "title": "主任務標題",
    "description": "主任務描述，包含學習總結和預估完成時間",
    "task_type": "main",
    "priority": 2,
    "difficulty": 3,
    "experience": 100,
    "due_date": "主任務截止日期（ISO 8601格式）",
    "is_recurring": false,
    "recurrence_pattern": null,
    "start_date": null,
    "end_date": null,
    "completion_target": null
  }},
  "subtasks": [
    {{
      "title": "子任務1標題",
      "description": "子任務1詳細描述，包含學習目標和執行步驟",
      "task_type": "main",
      "priority": 1,
      "difficulty": 1,
      "experience": 25,
      "due_date": "子任務1截止日期（ISO 8601格式）",
      "is_recurring": false,
      "recurrence_pattern": null,
      "start_date": null,
      "end_date": null,
      "completion_target": null
    }},
    {{
      "title": "子任務2標題",
      "description": "子任務2詳細描述，包含學習目標和執行步驟",
      "task_type": "side",
      "priority": 1,
      "difficulty": 2,
      "experience": 35,
      "due_date": "子任務2截止日期（ISO 8601格式）",
      "is_recurring": false,
      "recurrence_pattern": null,
      "start_date": null,
      "end_date": null,
      "completion_target": null
    }}
  ]
}}

**注意：你的回應必須是有效的 JSON 格式，包含 main_task 和 subtasks 兩個字段。不要添加任何額外的文字或解釋。**"#,
            expert_match.ai_expert_name,
            expert_match.ai_expert_description,
            current_time_str
        );

        log::info!("[AI INPUT][generate_task_with_expert] {}", user_input);

        let request = OpenAIRequest {
            model: self.model.clone().to_string(),
            messages: vec![
                ChatMessage {
                    role: "system".to_string(),
                    content: system_prompt,
                },
                ChatMessage {
                    role: "user".to_string(),
                    content: format!("請為以下任務描述生成詳細的任務規劃：{}", user_input),
                },
            ],
            max_completion_tokens: 2000,
            response_format: ResponseFormat {
                format_type: "json_object".to_string(),
            },
        };

        if let Ok(body) = serde_json::to_string(&request) {
            log::info!("[AI INPUT][generate_task_with_expert_payload] {}", format_ai_output(&body));
        }

        let response = self.client
            .post("https://api.openai.com/v1/chat/completions")
            .header("Authorization", format!("Bearer {}", self.api_key))
            .header("Content-Type", "application/json")
            .json(&request)
            .send()
            .await?;

        let status = response.status();
        let response_text = response.text().await?;
        log::info!("[AI OUTPUT][generate_task_with_expert] {}", format_ai_output(&response_text));

        if !status.is_success() {
            return Err(anyhow::anyhow!("OpenAI API 錯誤 ({}): {}", status, response_text));
        }

        let openai_response: OpenAIResponse = serde_json::from_str(&response_text)?;
        
        if let Some(choice) = openai_response.choices.first() {
            let task_json = &choice.message.content;
            let generated_task_plan: AIGeneratedTaskPlan = serde_json::from_str(task_json)?;
            
            // 驗證生成的任務計劃
            validate_generated_task(&generated_task_plan.main_task)?;
            for subtask in &generated_task_plan.subtasks {
                validate_generated_task(subtask)?;
            }
            
            Ok(generated_task_plan)
        } else {
            Err(anyhow::anyhow!("OpenAI 未返回有效回應"))
        }
    }

    async fn analyze_with_expert(&self, user_input: &str, expert_name: &str, expert_description: &str, analysis_type: &str) -> Result<String> {
        let analysis_prompts = match analysis_type {
            "analyze" => format!(
                r#"你是{}，{}

請根據用戶的需求分析出3-6個適合的加強方向。

用戶需求：{}

請以JSON格式回應，格式如下：
{{
  "directions": [
    {{"title": "方向標題", "description": "簡短描述"}},
    {{"title": "方向標題", "description": "簡短描述"}}
  ]
}}

每個方向標題要簡潔明確，描述要簡短（不超過20字）。"#,
                expert_name, expert_description, user_input
            ),
            "goals" => format!(
                r#"你是{}，{}

請根據用戶的需求生成3-5個明確、可衡量的學習目標。目標應該具體、可達成、有時間性。

用戶需求：{}

請以清晰的格式回應，每個目標用編號列出，並說明如何衡量達成情況。"#,
                expert_name, expert_description, user_input
            ),
            "resources" => format!(
                r#"你是{}，{}

請根據用戶的需求推薦3-5個優質的學習資源，包括書籍、課程、網站、工具等。

用戶需求：{}

請以清晰的格式回應，每個資源用編號列出，並簡要說明為什麼推薦這個資源。"#,
                expert_name, expert_description, user_input
            ),
            _ => return Err(anyhow::anyhow!("不支援的分析類型: {}", analysis_type)),
        };

        log::info!("[AI INPUT][analyze_with_expert] description={} type={} expert_name={} expert_description={}", user_input, analysis_type, expert_name, expert_description);

        let request = OpenAIRequest {
            model: self.model.clone().to_string(),
            messages: vec![
                ChatMessage {
                    role: "system".to_string(),
                    content: analysis_prompts,
                },
            ],
            max_completion_tokens: 1000,
            response_format: ResponseFormat {
                format_type: "json_object".to_string(),
            },
        };

        if let Ok(body) = serde_json::to_string(&request) {
            log::info!("[AI INPUT][analyze_with_expert_payload] {}", format_ai_output(&body));
        }

        let response = self.client
            .post("https://api.openai.com/v1/chat/completions")
            .header("Authorization", format!("Bearer {}", self.api_key))
            .header("Content-Type", "application/json")
            .json(&request)
            .send()
            .await?;

        let status = response.status();
        let response_text = response.text().await?;
        log::info!("[AI OUTPUT][analyze_with_expert] {}", format_ai_output(&response_text));

        if !status.is_success() {
            return Err(anyhow::anyhow!("OpenAI API 錯誤 ({}): {}", status, response_text));
        }

        let openai_response: OpenAIResponse = serde_json::from_str(&response_text)?;

        if let Some(choice) = openai_response.choices.first() {
            Ok(choice.message.content.clone())
        } else {
            Err(anyhow::anyhow!("OpenAI 未返回有效回應"))
        }
    }
}

// OpenRouter 服務實現
pub struct OpenRouterService {
    api_key: String,
    model: String,
    client: reqwest::Client,
}

impl OpenRouterService {
    pub fn new(api_key: String, model: String) -> Self {
        Self {
            api_key,
            model,
            client: reqwest::Client::new(),
        }
    }
}

#[async_trait::async_trait]
impl AIService for OpenRouterService {
    async fn generate_achievement_from_text(&self, user_input: &str) -> Result<AIGeneratedAchievement> {
        let system_prompt = r#"你是一個成就設計助手。根據用戶的行為數據分析，生成個性化且具有激勵性的成就。

請仔細分析用戶的：
1. 已有成就列表
2. 任務完成狀況
3. 任務取消/失敗狀況
4. 待完成任務

**設計原則：**
- 成就名稱要幽默且具體，如「成為英語字典」「跑火入魔」
- 基於用戶實際行為模式生成，不要憑空想像
- 如果用戶在某領域已有基礎成就且表現優秀，可考慮升級版成就
- 避免與現有成就重複

**成就分類：**
- task_mastery: 任務精通類
- consistency: 持續性類  
- challenge_overcome: 克服挑戰類
- skill_development: 技能發展類

**達成條件類型：**
- consecutive_days: 連續天數
- total_completions: 總完成次數  
- task_complete: 完成任務總數
- streak_recovery: 從失敗中恢復
- skill_level: 技能等級
- learning_task_complete: 學習任務完成
- intelligence_attribute: 智力屬性達成
- endurance_attribute: 毅力屬性達成  
- creativity_attribute: 創造力屬性達成
- social_attribute: 社交力屬性達成
- focus_attribute: 專注力屬性達成
- adaptability_attribute: 適應力屬性達成

**經驗值獎勵計算：**
- 基於難度：簡單成就 50-100，中等 100-200，困難 200-500

請以 JSON 格式回應：
{
  "name": "成就名稱（幽默且具體）",
  "description": "成就描述（選填）", 
  "icon": "圖標名稱（選填）",
  "category": "成就分類",
  "requirement_type": "達成條件類型",
  "requirement_value": 數值,
  "experience_reward": 經驗值獎勵
}

範例：
輸入：使用者連續完成「背英語單字」30天，但經常取消「運動」任務
輸出：
{
  "name": "成為英語字典",
  "description": "連續30天完成背英語單字，詞彙量已經超越一般字典",
  "icon": "📖",
  "category": "task_mastery",
  "requirement_type": "consecutive_days", 
  "requirement_value": 30,
  "experience_reward": 300
}"#;

        let user_message = format!("請根據以下用戶行為數據生成合適的成就：{}", user_input);

        let request = OpenRouterRequest {
            model: self.model.clone(),
            messages: vec![
                ChatMessage {
                    role: "system".to_string(),
                    content: system_prompt.to_string(),
                },
                ChatMessage {
                    role: "user".to_string(),
                    content: user_message,
                },
            ],
            max_completion_tokens: 4000,
            response_format: ResponseFormat {
                format_type: "json_object".to_string(),
            },
        };

        if let Ok(body) = serde_json::to_string(&request) {
            log::info!("[AI INPUT][generate_achievement_from_text] {}", format_ai_output(&body));
        }

        let response = self.client
            .post("https://openrouter.ai/api/v1/chat/completions")
            .header("Authorization", format!("Bearer {}", self.api_key))
            .header("Content-Type", "application/json")
            .header("HTTP-Referer", "https://openrouter.ai")
            .header("X-Title", "LifeUp Backend")
            .json(&request)
            .send()
            .await?;

        let status = response.status();
        let response_text = response.text().await?;
        log::info!("[AI OUTPUT][generate_achievement_from_text] {}", format_ai_output(&response_text));

        if !status.is_success() {
            return Err(anyhow::anyhow!("OpenRouter API 錯誤 ({}): {}", status, response_text));
        }

        let openrouter_response: OpenRouterResponse = serde_json::from_str(&response_text)?;

        if let Some(choice) = openrouter_response.choices.first() {
            let achievement_json = &choice.message.content;
            let generated_achievement: AIGeneratedAchievement = serde_json::from_str(achievement_json)?;

            validate_generated_achievement(&generated_achievement)?;

            Ok(generated_achievement)
        } else {
            Err(anyhow::anyhow!("OpenRouter 未返回有效回應"))
        }
    }

    async fn generate_task_preview(&self, prompt: &str) -> Result<String> {
        let request = serde_json::json!({
            "model": self.model.clone(),
            "messages": [
                {
                    "role": "system",
                    "content": "你是一個充滿活力和鼓勵的任務助手。用積極正面的語氣為用戶介紹任務，讓他們感到興奮和有動力去完成。"
                },
                {
                    "role": "user",
                    "content": prompt
                }
            ],
            "max_completion_tokens": 4000
        });

        if let Ok(body) = serde_json::to_string(&request) {
            log::info!("[AI INPUT][generate_task_preview] {}", format_ai_output(&body));
        }

        let response = self.client
            .post("https://openrouter.ai/api/v1/chat/completions")
            .header("Authorization", format!("Bearer {}", self.api_key))
            .header("Content-Type", "application/json")
            .header("HTTP-Referer", "https://openrouter.ai")
            .header("X-Title", "LifeUp Backend")
            .json(&request)
            .send()
            .await?;
        
        let status = response.status();
        let response_text = response.text().await?;
        log::info!("[AI OUTPUT][generate_task_preview] {}", format_ai_output(&response_text));

        if !status.is_success() {
            return Err(anyhow::anyhow!("OpenRouter API 錯誤 ({}): {}", status, response_text));
        }

        let openrouter_response: OpenRouterResponse = serde_json::from_str(&response_text)?;
        
        if let Some(choice) = openrouter_response.choices.first() {
            Ok(choice.message.content.clone())
        } else {
            Err(anyhow::anyhow!("OpenRouter 未返回有效回應"))
        }
    }

    async fn generate_task_preview_with_history(&self, system_prompt: &str, history: &[(String, String)], current_message: &str) -> Result<String> {
        let mut messages = vec![];

        for (user_msg, assistant_msg) in history {
            messages.push(serde_json::json!({
                "role": "user",
                "content": user_msg
            }));
            messages.push(serde_json::json!({
                "role": "assistant",
                "content": assistant_msg
            }));
        }

        messages.push(serde_json::json!({
            "role": "system",
            "content": system_prompt
        }));

        messages.push(serde_json::json!({
            "role": "user",
            "content": current_message
        }));

        let request = serde_json::json!({
            "model": self.model.clone(),
            "messages": messages,
            "max_completion_tokens": 4000
        });
        
        if let Ok(body) = serde_json::to_string(&request) {
            log::info!("[AI INPUT][generate_task_preview_with_history] {}", format_ai_output(&body));
        }
        
        let response = self.client
            .post("https://openrouter.ai/api/v1/chat/completions")
            .header("Authorization", format!("Bearer {}", self.api_key))
            .header("Content-Type", "application/json")
            .header("HTTP-Referer", "https://openrouter.ai")
            .header("X-Title", "LifeUp Backend")
            .json(&request)
            .send()
            .await?;
        
        let status = response.status();
        let response_text = response.text().await?;
        log::info!("[AI OUTPUT][generate_task_preview_with_history] {}", format_ai_output(&response_text));

        if !status.is_success() {
            return Err(anyhow::anyhow!("OpenRouter API 錯誤 ({}): {}", status, response_text));
        }

        let openrouter_response: OpenRouterResponse = serde_json::from_str(&response_text)?;

        if let Some(choice) = openrouter_response.choices.first() {
            Ok(choice.message.content.clone())
        } else {
            Err(anyhow::anyhow!("OpenRouter 未返回有效回應"))
        }
    }

    async fn generate_task_from_text(&self, user_input: &str) -> Result<AIGeneratedTask> {
        let now = Utc::now();
        let current_time_str = now.to_rfc3339();

        let system_prompt = format!(
            r#"你是一個任務規劃助手。根據用戶的自然語言描述，生成結構化的任務資料。

**重要：現在的時間是 {}。** 在生成任何與日期相關的欄位（如 start_date, due_date）時，請以此時間為基準進行推算。

**截止日期生成規則：**
- 對於大部分任務，你都應該設定一個合理的截止日期
- 短期任務（1-3天內完成）：設定1-3天後的截止日期
- 中期任務（1-2週完成）：設定1-2週後的截止日期
- 長期任務（1個月以上）：設定1-3個月後的截止日期
- 只有對於沒有明確時間限制的習慣類任務才設定 due_date 為 null
- 如果用戶明確提到時間（如"明天"、"下週"、"月底"），一定要根據當前時間計算對應的截止日期

任務類型說明：
- main: 主要任務（重要的長期目標，通常設定較長的截止日期）
- side: 副線任務（次要的短期任務，通常設定較短的截止日期）
- challenge: 挑戰任務（困難且有成就感的任務，根據具體內容設定截止日期）
- daily: 日常任務（例行性任務，重複性任務通常不設定截止日期）

優先級：0=低, 1=中, 2=高
難度：1-5（1=非常簡單, 5=非常困難）
經驗值：根據難度和重要性計算，通常是 difficulty * 20 + priority * 10

重複模式（僅限日常任務）：
- daily: 每天
- weekdays: 工作日
- weekends: 週末
- weekly: 每週

請以 JSON 格式回應，包含以下欄位：
{{
  "title": "任務標題",
  "description": "任務描述（選填）",
  "task_type": "main/side/challenge/daily",
  "priority": 0-2,
  "difficulty": 1-5,
  "experience": 經驗值,
  "due_date": "截止日期（ISO 8601格式，大多數情況下都應該設定）",
  "is_recurring": false,
  "recurrence_pattern": null,
  "start_date": null,
  "end_date": null,
  "completion_target": null
}}

如果是重複性任務，請設置：
- is_recurring: true
- recurrence_pattern: "daily/weekdays/weekends/weekly"
- start_date: 開始日期（ISO 8601格式）
- completion_target: 0.8（預設80%完成率目標）
- due_date: null（重複性任務通常不設定單一截止日期）

範例輸入："學習Python程式設計"
範例輸出：
{{
  "title": "學習Python程式設計",
  "description": "系統性學習Python程式語言基礎知識",
  "task_type": "main",
  "priority": 2,
  "difficulty": 3,
  "experience": 80,
  "due_date": "2024-02-15T23:59:59Z",
  "is_recurring": false,
  "recurrence_pattern": null,
  "start_date": null,
  "end_date": null,
  "completion_target": null
}}

範例輸入："明天交報告"
範例輸出：
{{
  "title": "完成並提交報告",
  "description": "整理資料並完成報告撰寫",
  "task_type": "side",
  "priority": 2,
  "difficulty": 2,
  "experience": 60,
  "due_date": "2024-01-02T18:00:00Z",
  "is_recurring": false,
  "recurrence_pattern": null,
  "start_date": null,
  "end_date": null,
  "completion_target": null
}}"#,
            current_time_str
        );

        let user_message = format!("請根據以下描述生成任務：{}", user_input);

        let request = OpenRouterRequest {
            model: self.model.clone(),
            messages: vec![
                ChatMessage {
                    role: "system".to_string(),
                    content: system_prompt,
                },
                ChatMessage {
                    role: "user".to_string(),
                    content: user_message,
                },
            ],
            max_completion_tokens: 1000,
            response_format: ResponseFormat {
                format_type: "json_object".to_string(),
            },
        };
        log::info!("OpenRouter Request: {}", serde_json::to_string_pretty(&request).unwrap());
        if let Ok(body) = serde_json::to_string(&request) {
            log::info!("[AI INPUT][generate_task_from_text] {}", format_ai_output(&body));
        }

        let response = self.client
            .post("https://openrouter.ai/api/v1/chat/completions")
            .header("Authorization", format!("Bearer {}", self.api_key))
            .header("Content-Type", "application/json")
            .header("HTTP-Referer", "https://openrouter.ai")
            .header("X-Title", "LifeUp Backend")
            .json(&request)
            .send()
            .await?;

        if !response.status().is_success() {
            let error_text = response.text().await?;
            return Err(anyhow::anyhow!("OpenRouter API 錯誤: {}", error_text));
        }

        let openrouter_response: OpenRouterResponse = response.json().await?;
        
        if let Some(choice) = openrouter_response.choices.first() {
            let task_json = &choice.message.content;
            log::info!("[AI OUTPUT][generate_task_from_text] {}", format_ai_output(&task_json));
            let generated_task: AIGeneratedTask = serde_json::from_str(task_json)?;
            
            validate_generated_task(&generated_task)?;
            
            Ok(generated_task)
        } else {
            Err(anyhow::anyhow!("OpenRouter 未返回有效回應"))
        }
    }

    // 新方法：基于用户 ID 生成成就（使用统计摘要）
    async fn generate_achievement_from_user_id(&self, rb: &RBatis, user_id: &str) -> Result<AIGeneratedAchievement> {
        // 1. 生成用户行为摘要
        log::info!("为用户 {} 生成行为摘要...", user_id);
        let summary = BehaviorAnalytics::generate_summary(rb, user_id).await?;
        log::info!("行为摘要生成完成：完成{}个任务，最长连续{}天", summary.total_tasks_completed, summary.longest_streak.days);

        // 2. 构建基于摘要的 prompt
        let system_prompt = build_achievement_prompt_from_summary(&summary);

        // 3. 调用 AI 生成成就
        let request = OpenRouterRequest {
            model: self.model.clone(),
            messages: vec![
                ChatMessage {
                    role: "system".to_string(),
                    content: system_prompt,
                },
                ChatMessage {
                    role: "user".to_string(),
                    content: "請基於以上用戶數據，生成一個最合適的成就。".to_string(),
                },
            ],
            max_completion_tokens: 4000,
            response_format: ResponseFormat {
                format_type: "json_object".to_string(),
            },
        };

        if let Ok(body) = serde_json::to_string(&request) {
            log::info!("[AI INPUT][generate_achievement_from_user_id] {}", format_ai_output(&body));
        }

        let response = self.client
            .post("https://openrouter.ai/api/v1/chat/completions")
            .header("Authorization", format!("Bearer {}", self.api_key))
            .header("Content-Type", "application/json")
            .header("HTTP-Referer", "https://openrouter.ai")
            .header("X-Title", "LifeUp Backend")
            .json(&request)
            .send()
            .await?;

        let status = response.status();
        log::info!("OpenRouter API 響應狀態: {}", status);

        if !status.is_success() {
            let error_text = response.text().await?;
            log::error!("OpenRouter API 錯誤響應: {}", error_text);
            return Err(anyhow::anyhow!("OpenRouter API 錯誤 ({}): {}", status, error_text));
        }

        let response_text = response.text().await?;
        log::info!("OpenRouter API 響應長度: {} bytes", response_text.len());

        if response_text.is_empty() {
            log::error!("OpenRouter API 返回空響應");
            return Err(anyhow::anyhow!("OpenRouter API 返回空響應"));
        }

        let openrouter_response: OpenRouterResponse = serde_json::from_str(&response_text)
            .map_err(|e| {
                log::error!("解析 OpenRouter 響應失敗: {}. 響應內容: {}", e, &response_text[..std::cmp::min(200, response_text.len())]);
                anyhow::anyhow!("解析 OpenRouter 響應失敗: {}", e)
            })?;

        if let Some(choice) = openrouter_response.choices.first() {
            let achievement_json = &choice.message.content;
            log::info!("AI 返回的成就 JSON 長度: {} 字符", achievement_json.len());

            let generated_achievement: AIGeneratedAchievement = serde_json::from_str(achievement_json)
                .map_err(|e| {
                    log::error!("解析成就 JSON 失敗: {}. JSON 內容: {}", e, achievement_json);
                    anyhow::anyhow!("解析成就 JSON 失敗: {}", e)
                })?;

            validate_generated_achievement(&generated_achievement)?;

            Ok(generated_achievement)
        } else {
            log::error!("OpenRouter 響應中沒有 choices");
            Err(anyhow::anyhow!("OpenRouter 未返回有效回應"))
        }
    }

<<<<<<< HEAD
    // 新增：使用指定模型生成文字回應
    async fn generate_with_model(&self, model: &str, prompt: &str) -> Result<String> {
        // 根據模型類型動態調整 max_tokens
        let max_tokens = if model.contains("perplexity") {
            16000  // Perplexity 模型給予更大的空間
        } else if model.contains("claude") || model.contains("anthropic") {
            8000   // Claude 模型需要更多空間來生成完整的任務細節
        } else {
            4000   // 其他模型使用預設值
        };

        log::info!("使用模型 {} 生成回應，max_completion_tokens: {}", model, max_tokens);

        let request = serde_json::json!({
            "model": model,
            "messages": [
                {
                    "role": "user",
                    "content": prompt
                }
            ],
            "max_completion_tokens": max_tokens
        });
=======
    async fn match_expert_for_task(&self, user_input: &str) -> Result<ExpertMatch> {
        let experts = get_expert_database();
        
        // 構建專家匹配的提示詞
        let expert_list = experts.iter()
            .enumerate()
            .map(|(i, expert)| {
                format!("{}. {} ({}) - 專精領域: {}", 
                    i + 1, 
                    expert.name, 
                    expert.emoji,
                    expert.expertise_areas.join("、")
                )
            })
            .collect::<Vec<_>>()
            .join("\n");

        let system_prompt = format!(
            r#"你是一個專家匹配助手。根據用戶的任務描述，從以下專家列表中選擇最適合的專家。

可用專家列表：
{}

請分析用戶的任務描述，選擇最適合的專家，並提供匹配理由。

回應格式（JSON）：
{{
  "expert_name": "專家的完整名稱",
  "expert_description": "專家的詳細描述",
  "confidence": 匹配信心度（0.0-1.0）
}}

選擇原則：
1. 根據任務的核心領域選擇專家
2. 考慮專家的專業領域是否與任務匹配
3. 如果沒有完全匹配的專家，選擇最接近的
. 信心度基於匹配程度：完全匹配=1.0，部分匹配=0.6-0.8，勉強匹配=0.3-0.5"#,
            expert_list
        );

        log::info!("[AI INPUT][match_expert_for_task] {}", user_input);

        let request = OpenRouterRequest {
            model: self.model.clone().to_string(),
            messages: vec![
                ChatMessage {
                    role: "system".to_string(),
                    content: system_prompt,
                },
                ChatMessage {
                    role: "user".to_string(),
                    content: (&user_input).to_string(),
                },
            ],
            max_completion_tokens: 500,
            response_format: ResponseFormat {
                format_type: "json_object".to_string(),
            },
        };

        if let Ok(body) = serde_json::to_string(&request) {
            log::info!("[AI INPUT][match_expert_for_task_payload] {}", format_ai_output(&body));
        }

        let response = self.client
            .post("https://openrouter.ai/api/v1/chat/completions")
            .header("Authorization", format!("Bearer {}", self.api_key))
            .header("Content-Type", "application/json")
            .header("HTTP-Referer", "https://openrouter.ai")
            .header("X-Title", "LifeUp Backend")
            .json(&request)
            .send()
            .await?;

        let status = response.status();
        let response_text = response.text().await?;
        log::info!("[AI OUTPUT][match_expert_for_task] {}", format_ai_output(&response_text));

        if !status.is_success() {
            return Err(anyhow::anyhow!("OpenRouter API 錯誤 ({}): {}", status, response_text));
        }

        let openrouter_response: OpenRouterResponse = serde_json::from_str(&response_text)?;
        
        if let Some(choice) = openrouter_response.choices.first() {
            let match_json = &choice.message.content;
            let match_result: serde_json::Value = serde_json::from_str(match_json)?;
            
            let expert_name = match_result["expert_name"].as_str()
                .ok_or_else(|| anyhow::anyhow!("無效的專家名稱"))?.to_string();
            
            let expert_description = match_result["expert_description"].as_str()
                .ok_or_else(|| anyhow::anyhow!("無效的專家描述"))?.to_string();
            
            let confidence = match_result["confidence"].as_f64()
                .ok_or_else(|| anyhow::anyhow!("無效的信心度"))?;

            // 直接使用AI返回的專家信息，創建虛擬專家對象
            let virtual_expert = Expert {
                name: expert_name.clone(),
                description: expert_description.clone(),
                expertise_areas: vec!["AI匹配".to_string()],
                emoji: "🤖".to_string(),
            };

            Ok(ExpertMatch {
                expert: virtual_expert,
                confidence,
                ai_expert_name: expert_name,
                ai_expert_description: expert_description,
            })
        } else {
            Err(anyhow::anyhow!("OpenRouter 未返回有效回應"))
        }
    }

    async fn generate_task_with_expert(&self, user_input: &str, expert_match: &ExpertMatch) -> Result<AIGeneratedTaskPlan> {
        let now = Utc::now();
        let current_time_str = now.to_rfc3339();

        let system_prompt = format!(
            r#"你是{}，{}

**重要：現在的時間是 {}。** 在生成任何與日期相關的欄位（如 start_date, due_date）時，請以此時間為基準進行推算。

**截止日期生成規則：**
- 對於大部分任務，你都應該設定一個合理的截止日期
- 短期任務（1-3天內完成）：設定1-3天後的截止日期
- 中期任務（1-2週完成）：設定1-2週後的截止日期
- 長期任務（1個月以上）：設定1-3個月後的截止日期
- 只有對於沒有明確時間限制的習慣類任務才設定 due_date 為 null
- 如果用戶明確提到時間（如"明天"、"下週"、"月底"），一定要根據當前時間計算對應的截止日期

任務類型說明：
- main: 主要任務（重要的長期目標，通常設定較長的截止日期）
- side: 副線任務（次要的短期任務，通常設定較短的截止日期）
- challenge: 挑戰任務（困難且有成就感的任務，根據具體內容設定截止日期）
- daily: 日常任務（例行性任務，重複性任務通常不設定截止日期）

優先級：0=低, 1=中, 2=高
難度：1-5（1=非常簡單, 5=非常困難）
經驗值：根據難度和重要性計算，通常是 difficulty * 20 + priority * 10

**重要：你必須生成一個包含主任務和子任務的完整學習計劃。**

請為用戶生成一個完整的學習計劃，包含：
1. 一個主任務（整體學習目標）
2. 3-5個具體的子任務

**主任務要求：**
- 作為整體學習目標的概括
- 包含學習總結和預估完成時間
- 設定為高優先級（priority: 2）
- 難度設為中等（difficulty: 3）
- 經驗值設為100

**子任務要求：**
- 生成3-5個具體的子任務
- 每個子任務都應該有明確的學習目標和執行步驟
- 子任務難度從簡單到困難遞增（1-4）
- 每個子任務都應該設定合理的截止日期
- 子任務類型可以是：main（主要學習）、side（輔助練習）、challenge（挑戰項目）

**你必須嚴格按照以下 JSON 格式回應，不能有任何偏差：**

{{
  "main_task": {{
    "title": "主任務標題",
    "description": "主任務描述，包含學習總結和預估完成時間",
    "task_type": "main",
    "priority": 2,
    "difficulty": 3,
    "experience": 100,
    "due_date": "主任務截止日期（ISO 8601格式）",
    "is_recurring": false,
    "recurrence_pattern": null,
    "start_date": null,
    "end_date": null,
    "completion_target": null
  }},
  "subtasks": [
    {{
      "title": "子任務1標題",
      "description": "子任務1詳細描述，包含學習目標和執行步驟",
      "task_type": "main",
      "priority": 1,
      "difficulty": 1,
      "experience": 25,
      "due_date": "子任務1截止日期（ISO 8601格式）",
      "is_recurring": false,
      "recurrence_pattern": null,
      "start_date": null,
      "end_date": null,
      "completion_target": null
    }},
    {{
      "title": "子任務2標題",
      "description": "子任務2詳細描述，包含學習目標和執行步驟",
      "task_type": "side",
      "priority": 1,
      "difficulty": 2,
      "experience": 35,
      "due_date": "子任務2截止日期（ISO 8601格式）",
      "is_recurring": false,
      "recurrence_pattern": null,
      "start_date": null,
      "end_date": null,
      "completion_target": null
    }}
  ]
}}

**注意：你的回應必須是有效的 JSON 格式，包含 main_task 和 subtasks 兩個字段。不要添加任何額外的文字或解釋。**"#,
            expert_match.ai_expert_name,
            expert_match.ai_expert_description,
            current_time_str
        );

        log::info!("[AI INPUT][generate_task_with_expert][OpenRouter] {}", user_input);

        let request = OpenRouterRequest {
            model: self.model.clone().to_string(),
            messages: vec![
                ChatMessage {
                    role: "system".to_string(),
                    content: system_prompt,
                },
                ChatMessage {
                    role: "user".to_string(),
                    content: format!("請為以下任務描述生成詳細的任務規劃：{}", user_input),
                },
            ],
            max_completion_tokens: 2000,
            response_format: ResponseFormat {
                format_type: "json_object".to_string(),
            },
        };

        if let Ok(body) = serde_json::to_string(&request) {
            log::info!("[AI INPUT][generate_task_with_expert_payload][OpenRouter] {}", body);
        }

        let response = self.client
            .post("https://openrouter.ai/api/v1/chat/completions")
            .header("Authorization", format!("Bearer {}", self.api_key))
            .header("Content-Type", "application/json")
            .header("HTTP-Referer", "https://openrouter.ai")
            .header("X-Title", "LifeUp Backend")
            .json(&request)
            .send()
            .await?;

        let status = response.status();
        let response_text = response.text().await?;
        log::info!("[AI OUTPUT][generate_task_with_expert][OpenRouter] {}", format_ai_output(&response_text));

        if !status.is_success() {
            return Err(anyhow::anyhow!("OpenRouter API 錯誤 ({}): {}", status, response_text));
        }

        let openrouter_response: OpenRouterResponse = serde_json::from_str(&response_text)?;

        if let Some(choice) = openrouter_response.choices.first() {
            let task_json = &choice.message.content;
            let generated_task_plan: AIGeneratedTaskPlan = serde_json::from_str(task_json)?;

            validate_generated_task(&generated_task_plan.main_task)?;
            for subtask in &generated_task_plan.subtasks {
                validate_generated_task(subtask)?;
            }

            Ok(generated_task_plan)
        } else {
            Err(anyhow::anyhow!("OpenRouter 未返回有效回應"))
        }
    }

    async fn analyze_with_expert(&self, user_input: &str, expert_name: &str, expert_description: &str, analysis_type: &str) -> Result<String> {
        let analysis_prompts = match analysis_type {
            "analyze" => format!(
                r#"你是{}，{}

請根據用戶的需求分析出3-6個適合的加強方向。

用戶需求：{}

請以JSON格式回應，格式如下：
{{
  "directions": [
    {{"title": "方向標題", "description": "簡短描述"}},
    {{"title": "方向標題", "description": "簡短描述"}}
  ]
}}

每個方向標題要簡潔明確，描述要簡短（不超過20字）。"#,
                expert_name, expert_description, user_input
            ),
            "goals" => format!(
                r#"你是{}，{}

請根據用戶的需求生成3-5個明確、可衡量的學習目標。目標應該具體、可達成、有時間性。

用戶需求：{}

請以清晰的格式回應，每個目標用編號列出，並說明如何衡量達成情況。"#,
                expert_name, expert_description, user_input
            ),
            "resources" => format!(
                r#"你是{}，{}

請根據用戶的需求推薦3-5個優質的學習資源，包括書籍、課程、網站、工具等。

用戶需求：{}

請以清晰的格式回應，每個資源用編號列出，並簡要說明為什麼推薦這個資源。"#,
                expert_name, expert_description, user_input
            ),
            _ => return Err(anyhow::anyhow!("不支援的分析類型: {}", analysis_type)),
        };

        log::info!("[AI INPUT][analyze_with_expert] description={} type={} expert_name={} expert_description={}", user_input, analysis_type, expert_name, expert_description);

        let request = OpenAIRequest {
            model: self.model.clone().to_string(),
            messages: vec![
                ChatMessage {
                    role: "system".to_string(),
                    content: analysis_prompts,
                },
            ],
            max_completion_tokens: 1000,
            response_format: ResponseFormat {
                format_type: "json_object".to_string(),
            },
        };

        if let Ok(body) = serde_json::to_string(&request) {
            log::info!("[AI INPUT][analyze_with_expert_payload] {}", format_ai_output(&body));
        }
>>>>>>> 244abd57

        let response = self.client
            .post("https://openrouter.ai/api/v1/chat/completions")
            .header("Authorization", format!("Bearer {}", self.api_key))
            .header("Content-Type", "application/json")
            .header("HTTP-Referer", "https://openrouter.ai")
            .header("X-Title", "LifeUp Backend")
            .json(&request)
            .send()
            .await?;

<<<<<<< HEAD
        if !response.status().is_success() {
            let error_text = response.text().await?;
            return Err(anyhow::anyhow!("OpenRouter API 錯誤: {}", error_text));
        }

        let openrouter_response: OpenRouterResponse = response.json().await?;
=======
        let status = response.status();
        let response_text = response.text().await?;
        log::info!("[AI OUTPUT][analyze_with_expert] {}", format_ai_output(&response_text));

        if !status.is_success() {
            return Err(anyhow::anyhow!("OpenRouter API 錯誤 ({}): {}", status, response_text));
        }

        let openrouter_response: OpenRouterResponse = serde_json::from_str(&response_text)?;
>>>>>>> 244abd57

        if let Some(choice) = openrouter_response.choices.first() {
            Ok(choice.message.content.clone())
        } else {
            Err(anyhow::anyhow!("OpenRouter 未返回有效回應"))
        }
    }
}

// AI 服務工廠函數
pub fn create_ai_service(config: &AIConfig) -> Result<Box<dyn AIService + Send + Sync>> {
    match config.api_option.as_str() {
        "OpenAI" => {
            let api_key = config.openai_api_key.as_ref()
                .ok_or_else(|| anyhow::anyhow!("OpenAI API key 未設定"))?;
            Ok(Box::new(OpenAIService::new(api_key.clone(), config.openai_model.clone())))
        }
        "OpenRouter" => {
            let api_key = config.openrouter_api_key.as_ref()
                .ok_or_else(|| anyhow::anyhow!("OpenRouter API key 未設定"))?;
            Ok(Box::new(OpenRouterService::new(api_key.clone(), config.openrouter_model.clone())))
        }
        _ => Err(anyhow::anyhow!("不支援的 AI 服務選項: {}", config.api_option))
    }
}

fn validate_generated_task(task: &AIGeneratedTask) -> Result<()> {
    // 驗證任務類型
    if !["main", "side", "challenge", "daily"].contains(&task.task_type.as_str()) {
        return Err(anyhow::anyhow!("無效的任務類型: {}", task.task_type));
    }

    // 驗證優先級
    if task.priority < 0 || task.priority > 2 {
        return Err(anyhow::anyhow!("優先級必須在 0-2 之間"));
    }

    // 驗證難度
    if task.difficulty < 1 || task.difficulty > 5 {
        return Err(anyhow::anyhow!("難度必須在 1-5 之間"));
    }

    // 驗證經驗值
    if task.experience < 0 {
        return Err(anyhow::anyhow!("經驗值不能為負數"));
    }

    // 驗證重複性任務設置
    if task.is_recurring {
        if task.recurrence_pattern.is_none() {
            return Err(anyhow::anyhow!("重複性任務必須指定重複模式"));
        }
        
        let pattern = task.recurrence_pattern.as_ref().unwrap();
        if !["daily", "weekdays", "weekends", "weekly"].contains(&pattern.as_str()) {
            return Err(anyhow::anyhow!("無效的重複模式: {}", pattern));
        }

        if task.start_date.is_none() {
            return Err(anyhow::anyhow!("重複性任務必須指定開始日期"));
        }
    }

    // 驗證完成率目標
    if let Some(target) = task.completion_target {
        if target < 0.0 || target > 1.0 {
            return Err(anyhow::anyhow!("完成率目標必須在 0.0-1.0 之間"));
        }
    }

    Ok(())
}

fn validate_generated_achievement(achievement: &AIGeneratedAchievement) -> Result<()> {
    // 驗證成就分類
    if !["task_mastery", "consistency", "challenge_overcome", "skill_development"].contains(&achievement.category.as_str()) {
        return Err(anyhow::anyhow!("無效的成就分類: {}", achievement.category));
    }

    // 驗證達成條件類型 - 使用枚舉的有效字符串列表
    let valid_requirement_types = AchievementRequirementType::all_valid_strings();
    if !valid_requirement_types.contains(&achievement.requirement_type.as_str()) {
        return Err(anyhow::anyhow!(
            "無效的達成條件類型: {}. 有效類型: {:?}", 
            achievement.requirement_type,
            valid_requirement_types
        ));
    }

    // 驗證條件數值
    if achievement.requirement_value <= 0 {
        return Err(anyhow::anyhow!("達成條件數值必須大於0"));
    }

    // 驗證經驗值獎勵
    if achievement.experience_reward < 50 || achievement.experience_reward > 500 {
        return Err(anyhow::anyhow!("經驗值獎勵必須在 50-500 之間"));
    }

    // 驗證成就名稱長度
    if achievement.name.len() < 2 || achievement.name.len() > 50 {
        return Err(anyhow::anyhow!("成就名稱長度必須在 2-50 字之間"));
    }

    Ok(())
}

// 將 AI 生成的任務轉換為資料庫模型
pub fn convert_to_task_model(
    ai_task: AIGeneratedTask,
    user_id: String,
) -> crate::models::Task {
    use uuid::Uuid;
    
    let now = Utc::now();
    
    crate::models::Task {
        id: Some(Uuid::new_v4().to_string()),
        user_id: Some(user_id),
        title: Some(ai_task.title),
        description: ai_task.description,
        status: Some(0), // 預設為待處理
        priority: Some(ai_task.priority),
        task_type: Some(ai_task.task_type),
        difficulty: Some(ai_task.difficulty),
        experience: Some(ai_task.experience),
        parent_task_id: None,
        is_parent_task: Some(0),
        task_order: Some(0),
        due_date: ai_task.due_date.and_then(|d| d.parse().ok()),
        created_at: Some(now),
        updated_at: Some(now),
        is_recurring: Some(if ai_task.is_recurring { 1 } else { 0 }),
        recurrence_pattern: ai_task.recurrence_pattern,
        start_date: ai_task.start_date.and_then(|d| d.parse().ok()),
        end_date: ai_task.end_date.and_then(|d| d.parse().ok()),
        completion_target: ai_task.completion_target,
        completion_rate: Some(0.0),
        task_date: None,
        cancel_count: Some(0),
        last_cancelled_at: None,
        skill_tags: None,
        career_mainline_id: None,
        task_category: None,
        attributes: None,
    }
}

// 將 AI 生成的成就轉換為資料庫模型
pub fn convert_to_achievement_model(
    ai_achievement: AIGeneratedAchievement,
) -> crate::models::Achievement {
    use uuid::Uuid;
    
    let now = Utc::now();
    
    // 將字符串轉換為枚舉
    let requirement_type = AchievementRequirementType::from_string(&ai_achievement.requirement_type);
    
    crate::models::Achievement {
        id: Some(Uuid::new_v4().to_string()),
        name: Some(ai_achievement.name),
        description: ai_achievement.description,
        icon: ai_achievement.icon,
        category: Some(ai_achievement.category),
        requirement_type,
        requirement_value: Some(ai_achievement.requirement_value),
        experience_reward: Some(ai_achievement.experience_reward),
        created_at: Some(now),
    }
}

pub fn build_task_generation_prompt(
    user_input: &str,
    expert_match: &ExpertMatch,
    selected_options: Option<Vec<String>>,
    selected_directions: Option<Vec<AnalysisDirection>>,
    expert_outputs: Option<std::collections::HashMap<String, String>>,
    skill_label: &str,
    duration_label: &str,
) -> String {
    let mut prompt = String::new();
    prompt.push_str(user_input);

    if !skill_label.is_empty() || !duration_label.is_empty() {
        prompt.push_str("\n\n使用者背景：");
        if !skill_label.is_empty() {
            prompt.push_str(&format!("熟悉程度：{} ", skill_label));
        }
        if !duration_label.is_empty() {
            prompt.push_str(&format!("學習時長：{}", duration_label));
        }
    }

    if let Some(options) = selected_options {
        if !options.is_empty() {
            let option_labels = options.join("、");
            prompt.push_str(&format!("\n\n請特別針對以下需求提供任務輸出：{}", option_labels));
        }
    }

    if let Some(directions) = selected_directions {
        if !directions.is_empty() {
            prompt.push_str("\n\n使用者已選擇的重點強化方向：\n");
            for (index, direction) in directions.iter().enumerate() {
                prompt.push_str(&format!("{}. {} - {}\n", index + 1, direction.title, direction.description));
            }
        }
    }

    if let Some(outputs) = expert_outputs {
        if !outputs.is_empty() {
            prompt.push_str("\n\n前一步驟的分析結果：\n");
            for (key, value) in outputs {
                prompt.push_str(&format!("[{}]\n{}\n\n", key, value));
            }
        }
    }

    prompt.push_str(&format!(
        "\n\n請根據以上資訊，並以{} ({}) 的視角，產出符合要求的任務規劃。",
        expert_match.expert.name, expert_match.expert.description
    ));

    prompt
}<|MERGE_RESOLUTION|>--- conflicted
+++ resolved
@@ -1,2312 +1,2290 @@
-use anyhow::Result;
-use serde::{Deserialize, Serialize};
-use serde_json::json;
-use chrono::Utc;
-use rbatis::RBatis;
-use crate::models::AchievementRequirementType;
-use crate::ai_tasks::AnalysisDirection;
-use crate::config::AIConfig;
-use crate::behavior_analytics::{UserBehaviorSummary, BehaviorAnalytics};
-
-// 格式化 AI 輸出為單行日誌
-fn format_ai_output(text: &str) -> String {
-    text.replace("\\n", " ")
-        .replace("\\\"", "\"")
-        .chars()
-        .filter(|c| !c.is_control() || *c == ' ')
-        .collect::<String>()
-        .split_whitespace()
-        .collect::<Vec<_>>()
-        .join(" ")
-}
-
-// 專家數據庫
-pub fn get_expert_database() -> Vec<Expert> {
-    vec![
-        Expert {
-            name: "資深英文教學老師".to_string(),
-            description: "擁有15年英語教學經驗，專精於語言學習方法和技巧".to_string(),
-            expertise_areas: vec!["英語學習".to_string(), "語言教學".to_string(), "口語練習".to_string(), "文法學習".to_string()],
-            emoji: "📚".to_string(),
-        },
-        Expert {
-            name: "程式設計導師".to_string(),
-            description: "資深軟體工程師，專精於多種程式語言和開發框架".to_string(),
-            expertise_areas: vec!["程式設計".to_string(), "軟體開發".to_string(), "演算法".to_string(), "系統設計".to_string()],
-            emoji: "💻".to_string(),
-        },
-        Expert {
-            name: "健身教練".to_string(),
-            description: "專業健身教練，專精於運動訓練和健康管理".to_string(),
-            expertise_areas: vec!["健身訓練".to_string(), "運動計劃".to_string(), "健康管理".to_string(), "營養搭配".to_string()],
-            emoji: "💪".to_string(),
-        },
-        Expert {
-            name: "理財規劃師".to_string(),
-            description: "專業理財顧問，專精於投資理財和財務規劃".to_string(),
-            expertise_areas: vec!["理財規劃".to_string(), "投資策略".to_string(), "財務管理".to_string(), "儲蓄計劃".to_string()],
-            emoji: "💰".to_string(),
-        },
-        Expert {
-            name: "時間管理顧問".to_string(),
-            description: "專業時間管理顧問，專精於效率提升和目標達成".to_string(),
-            expertise_areas: vec!["時間管理".to_string(), "效率提升".to_string(), "目標設定".to_string(), "習慣養成".to_string()],
-            emoji: "⏰".to_string(),
-        },
-        Expert {
-            name: "創意設計師".to_string(),
-            description: "資深設計師，專精於創意思維和視覺設計".to_string(),
-            expertise_areas: vec!["創意設計".to_string(), "視覺設計".to_string(), "品牌設計".to_string(), "UI/UX設計".to_string()],
-            emoji: "🎨".to_string(),
-        },
-        Expert {
-            name: "心理諮商師".to_string(),
-            description: "專業心理諮商師，專精於情緒管理和心理調適".to_string(),
-            expertise_areas: vec!["心理諮商".to_string(), "情緒管理".to_string(), "壓力調適".to_string(), "人際關係".to_string()],
-            emoji: "🧠".to_string(),
-        },
-        Expert {
-            name: "廚藝導師".to_string(),
-            description: "專業廚師，專精於各種料理技巧和營養搭配".to_string(),
-            expertise_areas: vec!["烹飪技巧".to_string(), "料理製作".to_string(), "營養搭配".to_string(), "食材選擇".to_string()],
-            emoji: "👨‍🍳".to_string(),
-        },
-        Expert {
-            name: "音樂老師".to_string(),
-            description: "專業音樂教師，專精於樂器演奏和音樂理論".to_string(),
-            expertise_areas: vec!["音樂學習".to_string(), "樂器演奏".to_string(), "音樂理論".to_string(), "聲樂訓練".to_string()],
-            emoji: "🎵".to_string(),
-        },
-        Expert {
-            name: "學習方法顧問".to_string(),
-            description: "教育心理學專家，專精於學習方法和記憶技巧".to_string(),
-            expertise_areas: vec!["學習方法".to_string(), "記憶技巧".to_string(), "考試準備".to_string(), "知識管理".to_string()],
-            emoji: "📖".to_string(),
-        },
-    ]
-}
-
-// OpenAI API 請求結構
-#[derive(Serialize)]
-struct OpenAIRequest {
-    model: String,
-    messages: Vec<ChatMessage>,
-    // temperature 新模型只支持默認值 1，因此不再傳遞
-    max_completion_tokens: i32,
-    response_format: ResponseFormat,
-}
-
-#[derive(Serialize)]
-struct ResponseFormat {
-    #[serde(rename = "type")]
-    format_type: String,
-}
-
-#[derive(Serialize, Deserialize)]
-struct ChatMessage {
-    role: String,
-    content: String,
-}
-
-// OpenAI API 回應結構
-#[derive(Deserialize)]
-struct OpenAIResponse {
-    choices: Vec<Choice>,
-}
-
-#[derive(Deserialize)]
-struct Choice {
-    message: ChatMessage,
-}
-
-// 專家信息結構
-#[derive(Serialize, Deserialize, Debug, Clone)]
-pub struct Expert {
-    pub name: String,
-    pub description: String,
-    pub expertise_areas: Vec<String>,
-    pub emoji: String,
-}
-
-// 專家匹配結果
-#[derive(Serialize, Deserialize, Debug, Clone)]
-pub struct ExpertMatch {
-    pub expert: Expert,
-    pub confidence: f64,
-    pub ai_expert_name: String,
-    pub ai_expert_description: String,
-}
-
-// AI 生成的任務結構（簡化版）
-#[derive(Serialize, Deserialize, Debug, Clone)]
-pub struct AIGeneratedTask {
-    pub title: String,
-    pub description: Option<String>,
-    pub task_type: String,
-    pub priority: i32,
-    pub difficulty: i32,
-    pub experience: i32,
-    pub due_date: Option<String>,
-    pub is_recurring: bool,
-    pub recurrence_pattern: Option<String>,
-    pub start_date: Option<String>,
-    pub end_date: Option<String>,
-    pub completion_target: Option<f64>,
-}
-
-// AI 生成的任務計劃（包含主任務和子任務）
-#[derive(Serialize, Deserialize, Debug, Clone)]
-pub struct AIGeneratedTaskPlan {
-    pub main_task: AIGeneratedTask,
-    pub subtasks: Vec<AIGeneratedTask>,
-}
-
-// AI 生成的成就結構
-#[derive(Serialize, Deserialize, Debug, Clone)]
-pub struct AIGeneratedAchievement {
-    pub name: String,
-    pub description: Option<String>,
-    pub icon: Option<String>,
-    pub category: String,
-    pub requirement_type: String,
-    pub requirement_value: i32,
-    pub experience_reward: i32,
-}
-
-// ===== 辅助函数：构建基于统计摘要的 Prompt =====
-
-/// 根据用户行为摘要构建成就生成的 prompt
-fn build_achievement_prompt_from_summary(summary: &UserBehaviorSummary) -> String {
-    // 格式化分类统计
-    let top_categories: Vec<String> = summary.top_categories
-        .iter()
-        .map(|c| format!(
-            "{}（完成{}次，完成率{:.0}%，平均难度{:.1}）",
-            c.category,
-            c.completed_count,
-            c.completion_rate * 100.0,
-            c.avg_difficulty
-        ))
-        .collect();
-
-    // 格式化最近完成的任务
-    let recent_tasks: Vec<String> = summary.recent_completions
-        .iter()
-        .take(10)
-        .map(|t| format!("  - {}: {}", t.completion_date.split('T').next().unwrap_or(&t.completion_date), t.title))
-        .collect();
-
-    // 格式化最近取消的任务
-    let recent_cancellations: Vec<String> = summary.recent_cancellations
-        .iter()
-        .take(5)
-        .map(|t| format!("  - {}: {}", t.completion_date.split('T').next().unwrap_or(&t.completion_date), t.title))
-        .collect();
-
-    // 格式化里程碑
-    let milestones: Vec<String> = summary.milestone_events
-        .iter()
-        .map(|m| format!("  - {}: {}", m.event_type, m.description))
-        .collect();
-
-    format!(
-        r#"你是一個成就設計助手。根據用戶的行為數據分析，生成個性化且具有激勵性的成就。
-
-【用戶統計數據】
-- 總完成任務：{total_completed} 次
-- 總取消任務：{total_cancelled} 次
-- 待處理任務：{total_pending} 個
-- 最長連續記錄：{longest_streak} 天（{streak_task}）
-- 當前連續：{current_streak} 天
-- 近 30 天活躍：{active_30} 天
-- 總經驗值：{total_exp}
-
-【任務分類分布】（Top {cat_count}）
-{categories}
-
-【最近完成任務】（最近 {recent_count} 條樣本）
-{recent_tasks}
-
-【最近取消任務】（最近 {cancel_count} 條樣本）
-{recent_cancellations}
-
-【里程碑事件】
-{milestones}
-
-【已解鎖成就】
-{achievements}
-
-**設計原則：**
-- 成就名稱要幽默且具體，如「成為英語字典」「跑火入魔」
-- 基於用戶實際行為模式生成，不要憑空想像
-- 考慮用戶的優勢領域（完成率高的分類）和潛力領域
-- 避免與現有成就重複
-- 如果有明顯的連續記錄，可以考慮相關的持續性成就
-
-**成就分類：**
-- task_mastery: 任務精通類
-- consistency: 持續性類
-- challenge_overcome: 克服挑戰類
-- skill_development: 技能發展類
-
-**達成條件類型：**
-- consecutive_days: 連續天數
-- total_completions: 總完成次數
-- task_complete: 完成任務總數
-- streak_recovery: 從失敗中恢復
-- skill_level: 技能等級
-- learning_task_complete: 學習任務完成
-- intelligence_attribute: 智力屬性達成
-- endurance_attribute: 毅力屬性達成
-- creativity_attribute: 創造力屬性達成
-- social_attribute: 社交力屬性達成
-- focus_attribute: 專注力屬性達成
-- adaptability_attribute: 適應力屬性達成
-
-**經驗值獎勵計算：**
-- 基於難度：簡單成就 50-100，中等 100-200，困難 200-500
-
-請以 JSON 格式回應：
-{{
-  "name": "成就名稱（幽默且具體）",
-  "description": "成就描述（選填）",
-  "icon": "圖標名稱（選填）",
-  "category": "成就分類",
-  "requirement_type": "達成條件類型",
-  "requirement_value": 數值,
-  "experience_reward": 經驗值獎勵
-}}"#,
-        total_completed = summary.total_tasks_completed,
-        total_cancelled = summary.total_tasks_cancelled,
-        total_pending = summary.total_tasks_pending,
-        longest_streak = summary.longest_streak.days,
-        streak_task = summary.longest_streak.task_title,
-        current_streak = summary.current_streak.days,
-        active_30 = summary.active_days_last_30,
-        total_exp = summary.total_experience,
-        cat_count = summary.top_categories.len(),
-        categories = if top_categories.is_empty() { "  （暫無數據）".to_string() } else { top_categories.join("\n") },
-        recent_count = summary.recent_completions.len().min(10),
-        recent_tasks = if recent_tasks.is_empty() { "  （暫無數據）".to_string() } else { recent_tasks.join("\n") },
-        cancel_count = summary.recent_cancellations.len().min(5),
-        recent_cancellations = if recent_cancellations.is_empty() { "  （暫無數據）".to_string() } else { recent_cancellations.join("\n") },
-        milestones = if milestones.is_empty() { "  （暫無數據）".to_string() } else { milestones.join("\n") },
-        achievements = if summary.unlocked_achievements.is_empty() { "（暫無）".to_string() } else { summary.unlocked_achievements.join("、") },
-    )
-}
-
-// AI 服務 trait
-#[async_trait::async_trait]
-pub trait AIService {
-    async fn generate_achievement_from_text(&self, user_input: &str) -> Result<AIGeneratedAchievement>;
-    async fn generate_achievement_from_user_id(&self, rb: &RBatis, user_id: &str) -> Result<AIGeneratedAchievement>;
-    async fn generate_task_preview(&self, prompt: &str) -> Result<String>;
-    async fn generate_task_preview_with_history(&self, system_prompt: &str, history: &[(String, String)], current_message: &str) -> Result<String>;
-    async fn generate_task_from_text(&self, user_input: &str) -> Result<AIGeneratedTask>;
-<<<<<<< HEAD
-
-    // 新增：使用指定模型生成文字回應
-    async fn generate_with_model(&self, model: &str, prompt: &str) -> Result<String>;
-=======
-    async fn match_expert_for_task(&self, user_input: &str) -> Result<ExpertMatch>;
-    async fn generate_task_with_expert(&self, user_input: &str, expert_match: &ExpertMatch) -> Result<AIGeneratedTaskPlan>;
-    async fn analyze_with_expert(&self, user_input: &str, expert_name: &str, expert_description: &str, analysis_type: &str) -> Result<String>;
->>>>>>> 244abd57
-}
-
-// OpenRouter API 請求結構
-#[derive(Serialize)]
-struct OpenRouterRequest {
-    model: String,
-    messages: Vec<ChatMessage>,
-    max_completion_tokens: i32,
-    response_format: ResponseFormat,
-}
-
-// OpenRouter API 回應結構
-#[derive(Deserialize)]
-struct OpenRouterResponse {
-    choices: Vec<Choice>,
-}
-
-pub struct OpenAIService {
-    api_key: String,
-    model: String,
-    client: reqwest::Client,
-}
-
-impl OpenAIService {
-    pub fn new(api_key: String, model: String) -> Self {
-        Self {
-            api_key,
-            model,
-            client: reqwest::Client::new(),
-        }
-    }
-}
-
-#[async_trait::async_trait]
-impl AIService for OpenAIService {
-
-    async fn generate_achievement_from_text(&self, user_input: &str) -> Result<AIGeneratedAchievement> {
-        let system_prompt = r#"你是一個成就設計助手。根據用戶的行為數據分析，生成個性化且具有激勵性的成就。
-
-請仔細分析用戶的：
-1. 已有成就列表
-2. 任務完成狀況
-3. 任務取消/失敗狀況
-4. 待完成任務
-
-**設計原則：**
-- 成就名稱要幽默且具體，如「成為英語字典」「跑火入魔」
-- 基於用戶實際行為模式生成，不要憑空想像
-- 如果用戶在某領域已有基礎成就且表現優秀，可考慮升級版成就
-- 避免與現有成就重複
-
-**成就分類：**
-- task_mastery: 任務精通類
-- consistency: 持續性類  
-- challenge_overcome: 克服挑戰類
-- skill_development: 技能發展類
-
-**達成條件類型：**
-- consecutive_days: 連續天數
-- total_completions: 總完成次數  
-- task_complete: 完成任務總數
-- streak_recovery: 從失敗中恢復
-- skill_level: 技能等級
-- learning_task_complete: 學習任務完成
-- intelligence_attribute: 智力屬性達成
-- endurance_attribute: 毅力屬性達成  
-- creativity_attribute: 創造力屬性達成
-- social_attribute: 社交力屬性達成
-- focus_attribute: 專注力屬性達成
-- adaptability_attribute: 適應力屬性達成
-
-**經驗值獎勵計算：**
-- 基於難度：簡單成就 50-100，中等 100-200，困難 200-500
-
-請以 JSON 格式回應：
-{
-  "name": "成就名稱（幽默且具體）",
-  "description": "成就描述（選填）", 
-  "icon": "圖標名稱（選填）",
-  "category": "成就分類",
-  "requirement_type": "達成條件類型",
-  "requirement_value": 數值,
-  "experience_reward": 經驗值獎勵
-}
-
-範例：
-輸入：使用者連續完成「背英語單字」30天，但經常取消「運動」任務
-輸出：
-{
-  "name": "成為英語字典",
-  "description": "連續30天完成背英語單字，詞彙量已經超越一般字典",
-  "icon": "📖",
-  "category": "task_mastery",
-  "requirement_type": "consecutive_days", 
-  "requirement_value": 30,
-  "experience_reward": 300
-}"#;
-
-        let user_message = format!("請根據以下用戶行為數據生成合適的成就：{}", user_input);
-
-        let request = OpenAIRequest {
-            model: self.model.clone().to_string(),
-            messages: vec![
-                ChatMessage {
-                    role: "system".to_string(),
-                    content: system_prompt.to_string(),
-                },
-                ChatMessage {
-                    role: "user".to_string(),
-                    content: user_message.clone(),
-                },
-            ],
-            max_completion_tokens: 4000,
-            response_format: ResponseFormat {
-                format_type: "json_object".to_string(),
-            },
-        };
-
-        if let Ok(body) = serde_json::to_string(&request) {
-            log::info!("[AI INPUT][generate_achievement_from_text] {}", format_ai_output(&body));
-        }
-
-        let response = self.client
-            .post("https://api.openai.com/v1/chat/completions")
-            .header("Authorization", format!("Bearer {}", self.api_key))
-            .header("Content-Type", "application/json")
-            .json(&request)
-            .send()
-            .await?;
-
-        let status = response.status();
-        let response_text = response.text().await?;
-        log::info!("[AI OUTPUT][generate_achievement_from_text] {}", format_ai_output(&response_text));
-
-        if !status.is_success() {
-            return Err(anyhow::anyhow!("OpenAI API 錯誤 ({}): {}", status, response_text));
-        }
-
-        let openai_response: OpenAIResponse = serde_json::from_str(&response_text)?;
-
-        if let Some(choice) = openai_response.choices.first() {
-            let achievement_json = &choice.message.content;
-            let generated_achievement: AIGeneratedAchievement = serde_json::from_str(achievement_json)?;
-
-            validate_generated_achievement(&generated_achievement)?;
-
-            Ok(generated_achievement)
-        } else {
-            Err(anyhow::anyhow!("OpenAI 未返回有效回應"))
-        }
-    }
-
-    async fn generate_task_preview(&self, prompt: &str) -> Result<String> {
-        let request = serde_json::json!({
-            "model": self.model.clone(),
-            "messages": [
-                {
-                    "role": "system",
-                    "content": "你是一個充滿活力和鼓勵的任務助手。用積極正面的語氣為用戶介紹任務，讓他們感到興奮和有動力去完成。"
-                },
-                {
-                    "role": "user",
-                    "content": prompt
-                }
-            ],
-            "max_completion_tokens": 4000
-        });
-
-        if let Ok(body) = serde_json::to_string(&request) {
-            log::info!("[AI INPUT][generate_task_preview] {}", format_ai_output(&body));
-        }
-
-        let response = self.client
-            .post("https://api.openai.com/v1/chat/completions")
-            .header("Authorization", format!("Bearer {}", self.api_key))
-            .header("Content-Type", "application/json")
-            .json(&request)
-            .send()
-            .await?;
-
-        let status = response.status();
-        let response_text = response.text().await?;
-        log::info!("[AI OUTPUT][generate_task_preview] {}", format_ai_output(&response_text));
-
-        if !status.is_success() {
-            return Err(anyhow::anyhow!("OpenAI API 錯誤 ({}): {}", status, response_text));
-        }
-
-        let openai_response: OpenAIResponse = serde_json::from_str(&response_text)?;
-        
-        if let Some(choice) = openai_response.choices.first() {
-            Ok(choice.message.content.clone())
-        } else {
-            Err(anyhow::anyhow!("OpenAI 未返回有效回應"))
-        }
-    }
-
-    async fn generate_task_preview_with_history(&self, system_prompt: &str, history: &[(String, String)], current_message: &str) -> Result<String> {
-        let mut messages = vec![];
-
-        // 先添加歷史對話
-        for (user_msg, assistant_msg) in history {
-            messages.push(serde_json::json!({
-                "role": "user",
-                "content": user_msg
-            }));
-            messages.push(serde_json::json!({
-                "role": "assistant",
-                "content": assistant_msg
-            }));
-        }
-
-        // 然後添加系統提示詞
-        messages.push(serde_json::json!({
-            "role": "system",
-            "content": system_prompt
-        }));
-
-        // 最後添加當前用戶訊息
-        messages.push(serde_json::json!({
-            "role": "user",
-            "content": current_message
-        }));
-
-        let request = serde_json::json!({
-            "model": self.model.clone(),
-            "messages": messages,
-            "max_completion_tokens": 4000
-        });
-
-        if let Ok(body) = serde_json::to_string(&request) {
-            log::info!("[AI INPUT][generate_task_preview_with_history] {}", format_ai_output(&body));
-        }
-
-        let response = self.client
-            .post("https://api.openai.com/v1/chat/completions")
-            .header("Authorization", format!("Bearer {}", self.api_key))
-            .header("Content-Type", "application/json")
-            .json(&request)
-            .send()
-            .await?;
-
-        let status = response.status();
-        let response_text = response.text().await?;
-        log::info!("[AI OUTPUT][generate_task_preview_with_history] {}", format_ai_output(&response_text));
-
-        if !status.is_success() {
-            return Err(anyhow::anyhow!("OpenAI API 錯誤 ({}): {}", status, response_text));
-        }
-
-        let openai_response: OpenAIResponse = serde_json::from_str(&response_text)?;
-        
-        if let Some(choice) = openai_response.choices.first() {
-            Ok(choice.message.content.clone())
-        } else {
-            Err(anyhow::anyhow!("OpenRouter 未返回有效回應"))
-        }
-    }
-
-    async fn generate_task_from_text(&self, user_input: &str) -> Result<AIGeneratedTask> {
-        // 獲取當前時間並格式化
-        let now = Utc::now();
-        let current_time_str = now.to_rfc3339(); // e.g., "2025-08-17T12:00:00Z"
-
-        let system_prompt = format!(
-            r#"你是一個任務規劃助手。根據用戶的自然語言描述，生成結構化的任務資料。
-
-**重要：現在的時間是 {}。** 在生成任何與日期相關的欄位（如 start_date, due_date）時，請以此時間為基準進行推算。
-
-**截止日期生成規則：**
-- 對於大部分任務，你都應該設定一個合理的截止日期
-- 短期任務（1-3天內完成）：設定1-3天後的截止日期
-- 中期任務（1-2週完成）：設定1-2週後的截止日期
-- 長期任務（1個月以上）：設定1-3個月後的截止日期
-- 只有對於沒有明確時間限制的習慣類任務才設定 due_date 為 null
-- 如果用戶明確提到時間（如"明天"、"下週"、"月底"），一定要根據當前時間計算對應的截止日期
-
-任務類型說明：
-- main: 主要任務（重要的長期目標，通常設定較長的截止日期）
-- side: 副線任務（次要的短期任務，通常設定較短的截止日期）
-- challenge: 挑戰任務（困難且有成就感的任務，根據具體內容設定截止日期）
-- daily: 日常任務（例行性任務，重複性任務通常不設定截止日期）
-
-優先級：0=低, 1=中, 2=高
-難度：1-5（1=非常簡單, 5=非常困難）
-經驗值：根據難度和重要性計算，通常是 difficulty * 20 + priority * 10
-
-重複模式（僅限日常任務）：
-- daily: 每天
-- weekdays: 工作日
-- weekends: 週末
-- weekly: 每週
-
-請以 JSON 格式回應，包含以下欄位：
-{{
-  "title": "任務標題",
-  "description": "任務描述（選填）",
-  "task_type": "main/side/challenge/daily",
-  "priority": 0-2,
-  "difficulty": 1-5,
-  "experience": 經驗值,
-  "due_date": "截止日期（ISO 8601格式，大多數情況下都應該設定）",
-  "is_recurring": false,
-  "recurrence_pattern": null,
-  "start_date": null,
-  "end_date": null,
-  "completion_target": null
-}}
-
-如果是重複性任務，請設置：
-- is_recurring: true
-- recurrence_pattern: "daily/weekdays/weekends/weekly"
-- start_date: 開始日期（ISO 8601格式）
-- completion_target: 0.8（預設80%完成率目標）
-- due_date: null（重複性任務通常不設定單一截止日期）
-
-範例輸入："學習Python程式設計"
-範例輸出：
-{{
-  "title": "學習Python程式設計",
-  "description": "系統性學習Python程式語言基礎知識",
-  "task_type": "main",
-  "priority": 2,
-  "difficulty": 3,
-  "experience": 80,
-  "due_date": "2024-02-15T23:59:59Z",
-  "is_recurring": false,
-  "recurrence_pattern": null,
-  "start_date": null,
-  "end_date": null,
-  "completion_target": null
-}}
-
-範例輸入："明天交報告"
-範例輸出：
-{{
-  "title": "完成並提交報告",
-  "description": "整理資料並完成報告撰寫",
-  "task_type": "side",
-  "priority": 2,
-  "difficulty": 2,
-  "experience": 60,
-  "due_date": "2024-01-02T18:00:00Z",
-  "is_recurring": false,
-  "recurrence_pattern": null,
-  "start_date": null,
-  "end_date": null,
-  "completion_target": null
-}}"#,
-            current_time_str
-        );
-
-        let user_message = format!("請根據以下描述生成任務：{}", user_input);
-
-        let request = OpenAIRequest {
-            model: self.model.clone().to_string(),
-            messages: vec![
-                ChatMessage {
-                    role: "system".to_string(),
-                    content: system_prompt,
-                },
-                ChatMessage {
-                    role: "user".to_string(),
-                    content: user_message,
-                },
-            ],
-            max_completion_tokens: 500,
-            response_format: ResponseFormat {
-                format_type: "json_object".to_string(),
-            },
-        };
-
-        if let Ok(body) = serde_json::to_string(&request) {
-            log::info!("[AI INPUT][generate_task_from_text] {}", format_ai_output(&body));
-        }
-
-        let response = self.client
-            .post("https://api.openai.com/v1/chat/completions")
-            .header("Authorization", format!("Bearer {}", self.api_key))
-            .header("Content-Type", "application/json")
-            .json(&request)
-            .send()
-            .await?;
-
-        let status = response.status();
-        let response_text = response.text().await?;
-        log::info!("[AI OUTPUT][generate_task_from_text] {}", format_ai_output(&response_text));
-
-        if !status.is_success() {
-            return Err(anyhow::anyhow!("OpenAI API 錯誤 ({}): {}", status, response_text));
-        }
-
-        let openai_response: OpenAIResponse = serde_json::from_str(&response_text)?;
-        
-        if let Some(choice) = openai_response.choices.first() {
-            let task_json = &choice.message.content;
-            log::info!("[AI OUTPUT][generate_task_from_text] {}", format_ai_output(&task_json));
-            let generated_task: AIGeneratedTask = serde_json::from_str(task_json)?;
-            
-            // 驗證生成的任務
-            validate_generated_task(&generated_task)?;
-            
-            Ok(generated_task)
-        } else {
-            Err(anyhow::anyhow!("OpenAI 未返回有效回應"))
-        }
-    }
-
-    // 新方法：基于用户 ID 生成成就（使用统计摘要）
-    async fn generate_achievement_from_user_id(&self, rb: &RBatis, user_id: &str) -> Result<AIGeneratedAchievement> {
-        // 1. 生成用户行为摘要
-        log::info!("为用户 {} 生成行为摘要...", user_id);
-        let summary = BehaviorAnalytics::generate_summary(rb, user_id).await?;
-        log::info!("行为摘要生成完成：完成{}个任务，最长连续{}天", summary.total_tasks_completed, summary.longest_streak.days);
-
-        // 2. 构建基于摘要的 prompt
-        let system_prompt = build_achievement_prompt_from_summary(&summary);
-
-        // 3. 调用 AI 生成成就
-        let request = OpenAIRequest {
-            model: self.model.clone().to_string(),
-            messages: vec![
-                ChatMessage {
-                    role: "system".to_string(),
-                    content: system_prompt,
-                },
-                ChatMessage {
-                    role: "user".to_string(),
-                    content: "請基於以上用戶數據，生成一個最合適的成就。".to_string(),
-                },
-            ],
-            max_completion_tokens: 4000,
-            response_format: ResponseFormat {
-                format_type: "json_object".to_string(),
-            },
-        };
-
-        if let Ok(body) = serde_json::to_string(&request) {
-            log::info!("[AI INPUT][generate_achievement_from_user_id] {}", format_ai_output(&body));
-        }
-
-        let response = self.client
-            .post("https://api.openai.com/v1/chat/completions")
-            .header("Authorization", format!("Bearer {}", self.api_key))
-            .header("Content-Type", "application/json")
-            .json(&request)
-            .send()
-            .await?;
-
-        let status = response.status();
-        let response_text = response.text().await?;
-        log::info!("[AI OUTPUT][generate_achievement_from_user_id] {}", format_ai_output(&response_text));
-
-        if !status.is_success() {
-            return Err(anyhow::anyhow!("OpenAI API 錯誤 ({}): {}", status, response_text));
-        }
-
-        let openai_response: OpenAIResponse = serde_json::from_str(&response_text)?;
-
-        if let Some(choice) = openai_response.choices.first() {
-            let achievement_json = &choice.message.content;
-            let generated_achievement: AIGeneratedAchievement = serde_json::from_str(achievement_json)?;
-
-            // 驗證生成的成就
-            validate_generated_achievement(&generated_achievement)?;
-
-            Ok(generated_achievement)
-        } else {
-            Err(anyhow::anyhow!("OpenAI 未返回有效回應"))
-        }
-    }
-<<<<<<< HEAD
-
-    // 新增：使用指定模型生成文字回應（OpenAI 實作）
-    async fn generate_with_model(&self, model: &str, prompt: &str) -> Result<String> {
-        let request = serde_json::json!({
-            "model": model,
-            "messages": [
-                {
-                    "role": "user",
-                    "content": prompt
-                }
-            ],
-            "max_completion_tokens": 4000
-        });
-
-        let response = self.client
-            .post("https://api.openai.com/v1/chat/completions")
-            .header("Authorization", format!("Bearer {}", self.api_key))
-            .header("Content-Type", "application/json")
-            .json(&request)
-            .send()
-            .await?;
-
-        if !response.status().is_success() {
-            let error_text = response.text().await?;
-            return Err(anyhow::anyhow!("OpenAI API 錯誤: {}", error_text));
-        }
-
-        let openai_response: OpenAIResponse = response.json().await?;
-
-        if let Some(choice) = openai_response.choices.first() {
-            Ok(choice.message.content.clone())
-        } else {
-            Err(anyhow::anyhow!("OpenAI 未返回有效回應"))
-        }
-    }
-}
-
-// OpenRouter 服務實現
-pub struct OpenRouterService {
-    api_key: String,
-    model: String,
-    client: reqwest::Client,
-}
-
-impl OpenRouterService {
-    pub fn new(api_key: String, model: String) -> Self {
-        Self {
-            api_key,
-            model,
-            client: reqwest::Client::new(),
-        }
-    }
-}
-
-#[async_trait::async_trait]
-impl AIService for OpenRouterService {
-    async fn generate_achievement_from_text(&self, user_input: &str) -> Result<AIGeneratedAchievement> {
-        let system_prompt = r#"你是一個成就設計助手。根據用戶的行為數據分析，生成個性化且具有激勵性的成就。
-
-請仔細分析用戶的：
-1. 已有成就列表
-2. 任務完成狀況
-3. 任務取消/失敗狀況
-4. 待完成任務
-=======
->>>>>>> 244abd57
-
-    async fn match_expert_for_task(&self, user_input: &str) -> Result<ExpertMatch> {
-        let experts = get_expert_database();
-        
-        // 構建專家匹配的提示詞
-        let expert_list = experts.iter()
-            .enumerate()
-            .map(|(i, expert)| {
-                format!("{}. {} ({}) - 專精領域: {}", 
-                    i + 1, 
-                    expert.name, 
-                    expert.emoji,
-                    expert.expertise_areas.join("、")
-                )
-            })
-            .collect::<Vec<_>>()
-            .join("\n");
-
-        let system_prompt = format!(
-            r#"你是一個專家匹配助手。根據用戶的任務描述，從以下專家列表中選擇最適合的專家。
-
-可用專家列表：
-{}
-
-請分析用戶的任務描述，選擇最適合的專家，並提供匹配理由。
-
-回應格式（JSON）：
-{{
-  "expert_name": "專家的完整名稱",
-  "expert_description": "專家的詳細描述",
-  "confidence": 匹配信心度（0.0-1.0）
-}}
-
-選擇原則：
-1. 根據任務的核心領域選擇專家
-2. 考慮專家的專業領域是否與任務匹配
-3. 如果沒有完全匹配的專家，選擇最接近的
-4. 信心度基於匹配程度：完全匹配=1.0，部分匹配=0.6-0.8，勉強匹配=0.3-0.5"#,
-            expert_list
-        );
-
-        log::info!("[AI INPUT][match_expert_for_task] {}", user_input);
-
-        let request = OpenAIRequest {
-            model: self.model.clone().to_string(),
-            messages: vec![
-                ChatMessage {
-                    role: "system".to_string(),
-                    content: system_prompt,
-                },
-                ChatMessage {
-                    role: "user".to_string(),
-                    content: (&user_input).to_string(),
-                },
-            ],
-            max_completion_tokens: 500,
-            response_format: ResponseFormat {
-                format_type: "json_object".to_string(),
-            },
-        };
-
-        if let Ok(body) = serde_json::to_string(&request) {
-            log::info!("[AI INPUT][match_expert_for_task_payload] {}", format_ai_output(&body));
-        }
-
-        let response = self.client
-            .post("https://api.openai.com/v1/chat/completions")
-            .header("Authorization", format!("Bearer {}", self.api_key))
-            .header("Content-Type", "application/json")
-            .json(&request)
-            .send()
-            .await?;
-
-        let status = response.status();
-        let response_text = response.text().await?;
-        log::info!("[AI OUTPUT][match_expert_for_task] {}", format_ai_output(&response_text));
-
-        if !status.is_success() {
-            return Err(anyhow::anyhow!("OpenAI API 錯誤 ({}): {}", status, response_text));
-        }
-
-        let openai_response: OpenAIResponse = serde_json::from_str(&response_text)?;
-
-        if let Some(choice) = openai_response.choices.first() {
-            let match_json = &choice.message.content;
-            let match_result: serde_json::Value = serde_json::from_str(match_json)?;
-            
-            let expert_name = match_result["expert_name"].as_str()
-                .ok_or_else(|| anyhow::anyhow!("無效的專家名稱"))?.to_string();
-            
-            let expert_description = match_result["expert_description"].as_str()
-                .ok_or_else(|| anyhow::anyhow!("無效的專家描述"))?.to_string();
-            
-            let confidence = match_result["confidence"].as_f64()
-                .ok_or_else(|| anyhow::anyhow!("無效的信心度"))?;
-
-            // 直接使用AI返回的專家信息，創建虛擬專家對象
-            let virtual_expert = Expert {
-                name: expert_name.clone(),
-                description: expert_description.clone(),
-                expertise_areas: vec!["AI匹配".to_string()],
-                emoji: "🤖".to_string(),
-            };
-
-            Ok(ExpertMatch {
-                expert: virtual_expert,
-                confidence,
-                ai_expert_name: expert_name,
-                ai_expert_description: expert_description,
-            })
-        } else {
-            Err(anyhow::anyhow!("OpenAI 未返回有效回應"))
-        }
-    }
-
-    async fn generate_task_with_expert(&self, user_input: &str, expert_match: &ExpertMatch) -> Result<AIGeneratedTaskPlan> {
-        let now = Utc::now();
-        let current_time_str = now.to_rfc3339();
-
-        let system_prompt = format!(
-            r#"你是{}，{}
-
-**重要：現在的時間是 {}。** 在生成任何與日期相關的欄位（如 start_date, due_date）時，請以此時間為基準進行推算。
-
-**截止日期生成規則：**
-- 對於大部分任務，你都應該設定一個合理的截止日期
-- 短期任務（1-3天內完成）：設定1-3天後的截止日期
-- 中期任務（1-2週完成）：設定1-2週後的截止日期
-- 長期任務（1個月以上）：設定1-3個月後的截止日期
-- 只有對於沒有明確時間限制的習慣類任務才設定 due_date 為 null
-- 如果用戶明確提到時間（如"明天"、"下週"、"月底"），一定要根據當前時間計算對應的截止日期
-
-任務類型說明：
-- main: 主要任務（重要的長期目標，通常設定較長的截止日期）
-- side: 副線任務（次要的短期任務，通常設定較短的截止日期）
-- challenge: 挑戰任務（困難且有成就感的任務，根據具體內容設定截止日期）
-- daily: 日常任務（例行性任務，重複性任務通常不設定截止日期）
-
-優先級：0=低, 1=中, 2=高
-難度：1-5（1=非常簡單, 5=非常困難）
-經驗值：根據難度和重要性計算，通常是 difficulty * 20 + priority * 10
-
-**重要：你必須生成一個包含主任務和子任務的完整學習計劃。**
-
-請為用戶生成一個完整的學習計劃，包含：
-1. 一個主任務（整體學習目標）
-2. 3-5個具體的子任務
-
-**主任務要求：**
-- 作為整體學習目標的概括
-- 包含學習總結和預估完成時間
-- 設定為高優先級（priority: 2）
-- 難度設為中等（difficulty: 3）
-- 經驗值設為100
-
-**子任務要求：**
-- 生成3-5個具體的子任務
-- 每個子任務都應該有明確的學習目標和執行步驟
-- 子任務難度從簡單到困難遞增（1-4）
-- 每個子任務都應該設定合理的截止日期
-- 子任務類型可以是：main（主要學習）、side（輔助練習）、challenge（挑戰項目）
-
-**你必須嚴格按照以下 JSON 格式回應，不能有任何偏差：**
-
-{{
-  "main_task": {{
-    "title": "主任務標題",
-    "description": "主任務描述，包含學習總結和預估完成時間",
-    "task_type": "main",
-    "priority": 2,
-    "difficulty": 3,
-    "experience": 100,
-    "due_date": "主任務截止日期（ISO 8601格式）",
-    "is_recurring": false,
-    "recurrence_pattern": null,
-    "start_date": null,
-    "end_date": null,
-    "completion_target": null
-  }},
-  "subtasks": [
-    {{
-      "title": "子任務1標題",
-      "description": "子任務1詳細描述，包含學習目標和執行步驟",
-      "task_type": "main",
-      "priority": 1,
-      "difficulty": 1,
-      "experience": 25,
-      "due_date": "子任務1截止日期（ISO 8601格式）",
-      "is_recurring": false,
-      "recurrence_pattern": null,
-      "start_date": null,
-      "end_date": null,
-      "completion_target": null
-    }},
-    {{
-      "title": "子任務2標題",
-      "description": "子任務2詳細描述，包含學習目標和執行步驟",
-      "task_type": "side",
-      "priority": 1,
-      "difficulty": 2,
-      "experience": 35,
-      "due_date": "子任務2截止日期（ISO 8601格式）",
-      "is_recurring": false,
-      "recurrence_pattern": null,
-      "start_date": null,
-      "end_date": null,
-      "completion_target": null
-    }}
-  ]
-}}
-
-**注意：你的回應必須是有效的 JSON 格式，包含 main_task 和 subtasks 兩個字段。不要添加任何額外的文字或解釋。**"#,
-            expert_match.ai_expert_name,
-            expert_match.ai_expert_description,
-            current_time_str
-        );
-
-        log::info!("[AI INPUT][generate_task_with_expert] {}", user_input);
-
-        let request = OpenAIRequest {
-            model: self.model.clone().to_string(),
-            messages: vec![
-                ChatMessage {
-                    role: "system".to_string(),
-                    content: system_prompt,
-                },
-                ChatMessage {
-                    role: "user".to_string(),
-                    content: format!("請為以下任務描述生成詳細的任務規劃：{}", user_input),
-                },
-            ],
-            max_completion_tokens: 2000,
-            response_format: ResponseFormat {
-                format_type: "json_object".to_string(),
-            },
-        };
-
-        if let Ok(body) = serde_json::to_string(&request) {
-            log::info!("[AI INPUT][generate_task_with_expert_payload] {}", format_ai_output(&body));
-        }
-
-        let response = self.client
-            .post("https://api.openai.com/v1/chat/completions")
-            .header("Authorization", format!("Bearer {}", self.api_key))
-            .header("Content-Type", "application/json")
-            .json(&request)
-            .send()
-            .await?;
-
-        let status = response.status();
-        let response_text = response.text().await?;
-        log::info!("[AI OUTPUT][generate_task_with_expert] {}", format_ai_output(&response_text));
-
-        if !status.is_success() {
-            return Err(anyhow::anyhow!("OpenAI API 錯誤 ({}): {}", status, response_text));
-        }
-
-        let openai_response: OpenAIResponse = serde_json::from_str(&response_text)?;
-        
-        if let Some(choice) = openai_response.choices.first() {
-            let task_json = &choice.message.content;
-            let generated_task_plan: AIGeneratedTaskPlan = serde_json::from_str(task_json)?;
-            
-            // 驗證生成的任務計劃
-            validate_generated_task(&generated_task_plan.main_task)?;
-            for subtask in &generated_task_plan.subtasks {
-                validate_generated_task(subtask)?;
-            }
-            
-            Ok(generated_task_plan)
-        } else {
-            Err(anyhow::anyhow!("OpenAI 未返回有效回應"))
-        }
-    }
-
-    async fn analyze_with_expert(&self, user_input: &str, expert_name: &str, expert_description: &str, analysis_type: &str) -> Result<String> {
-        let analysis_prompts = match analysis_type {
-            "analyze" => format!(
-                r#"你是{}，{}
-
-請根據用戶的需求分析出3-6個適合的加強方向。
-
-用戶需求：{}
-
-請以JSON格式回應，格式如下：
-{{
-  "directions": [
-    {{"title": "方向標題", "description": "簡短描述"}},
-    {{"title": "方向標題", "description": "簡短描述"}}
-  ]
-}}
-
-每個方向標題要簡潔明確，描述要簡短（不超過20字）。"#,
-                expert_name, expert_description, user_input
-            ),
-            "goals" => format!(
-                r#"你是{}，{}
-
-請根據用戶的需求生成3-5個明確、可衡量的學習目標。目標應該具體、可達成、有時間性。
-
-用戶需求：{}
-
-請以清晰的格式回應，每個目標用編號列出，並說明如何衡量達成情況。"#,
-                expert_name, expert_description, user_input
-            ),
-            "resources" => format!(
-                r#"你是{}，{}
-
-請根據用戶的需求推薦3-5個優質的學習資源，包括書籍、課程、網站、工具等。
-
-用戶需求：{}
-
-請以清晰的格式回應，每個資源用編號列出，並簡要說明為什麼推薦這個資源。"#,
-                expert_name, expert_description, user_input
-            ),
-            _ => return Err(anyhow::anyhow!("不支援的分析類型: {}", analysis_type)),
-        };
-
-        log::info!("[AI INPUT][analyze_with_expert] description={} type={} expert_name={} expert_description={}", user_input, analysis_type, expert_name, expert_description);
-
-        let request = OpenAIRequest {
-            model: self.model.clone().to_string(),
-            messages: vec![
-                ChatMessage {
-                    role: "system".to_string(),
-                    content: analysis_prompts,
-                },
-            ],
-            max_completion_tokens: 1000,
-            response_format: ResponseFormat {
-                format_type: "json_object".to_string(),
-            },
-        };
-
-        if let Ok(body) = serde_json::to_string(&request) {
-            log::info!("[AI INPUT][analyze_with_expert_payload] {}", format_ai_output(&body));
-        }
-
-        let response = self.client
-            .post("https://api.openai.com/v1/chat/completions")
-            .header("Authorization", format!("Bearer {}", self.api_key))
-            .header("Content-Type", "application/json")
-            .json(&request)
-            .send()
-            .await?;
-
-        let status = response.status();
-        let response_text = response.text().await?;
-        log::info!("[AI OUTPUT][analyze_with_expert] {}", format_ai_output(&response_text));
-
-        if !status.is_success() {
-            return Err(anyhow::anyhow!("OpenAI API 錯誤 ({}): {}", status, response_text));
-        }
-
-        let openai_response: OpenAIResponse = serde_json::from_str(&response_text)?;
-
-        if let Some(choice) = openai_response.choices.first() {
-            Ok(choice.message.content.clone())
-        } else {
-            Err(anyhow::anyhow!("OpenAI 未返回有效回應"))
-        }
-    }
-}
-
-// OpenRouter 服務實現
-pub struct OpenRouterService {
-    api_key: String,
-    model: String,
-    client: reqwest::Client,
-}
-
-impl OpenRouterService {
-    pub fn new(api_key: String, model: String) -> Self {
-        Self {
-            api_key,
-            model,
-            client: reqwest::Client::new(),
-        }
-    }
-}
-
-#[async_trait::async_trait]
-impl AIService for OpenRouterService {
-    async fn generate_achievement_from_text(&self, user_input: &str) -> Result<AIGeneratedAchievement> {
-        let system_prompt = r#"你是一個成就設計助手。根據用戶的行為數據分析，生成個性化且具有激勵性的成就。
-
-請仔細分析用戶的：
-1. 已有成就列表
-2. 任務完成狀況
-3. 任務取消/失敗狀況
-4. 待完成任務
-
-**設計原則：**
-- 成就名稱要幽默且具體，如「成為英語字典」「跑火入魔」
-- 基於用戶實際行為模式生成，不要憑空想像
-- 如果用戶在某領域已有基礎成就且表現優秀，可考慮升級版成就
-- 避免與現有成就重複
-
-**成就分類：**
-- task_mastery: 任務精通類
-- consistency: 持續性類  
-- challenge_overcome: 克服挑戰類
-- skill_development: 技能發展類
-
-**達成條件類型：**
-- consecutive_days: 連續天數
-- total_completions: 總完成次數  
-- task_complete: 完成任務總數
-- streak_recovery: 從失敗中恢復
-- skill_level: 技能等級
-- learning_task_complete: 學習任務完成
-- intelligence_attribute: 智力屬性達成
-- endurance_attribute: 毅力屬性達成  
-- creativity_attribute: 創造力屬性達成
-- social_attribute: 社交力屬性達成
-- focus_attribute: 專注力屬性達成
-- adaptability_attribute: 適應力屬性達成
-
-**經驗值獎勵計算：**
-- 基於難度：簡單成就 50-100，中等 100-200，困難 200-500
-
-請以 JSON 格式回應：
-{
-  "name": "成就名稱（幽默且具體）",
-  "description": "成就描述（選填）", 
-  "icon": "圖標名稱（選填）",
-  "category": "成就分類",
-  "requirement_type": "達成條件類型",
-  "requirement_value": 數值,
-  "experience_reward": 經驗值獎勵
-}
-
-範例：
-輸入：使用者連續完成「背英語單字」30天，但經常取消「運動」任務
-輸出：
-{
-  "name": "成為英語字典",
-  "description": "連續30天完成背英語單字，詞彙量已經超越一般字典",
-  "icon": "📖",
-  "category": "task_mastery",
-  "requirement_type": "consecutive_days", 
-  "requirement_value": 30,
-  "experience_reward": 300
-}"#;
-
-        let user_message = format!("請根據以下用戶行為數據生成合適的成就：{}", user_input);
-
-        let request = OpenRouterRequest {
-            model: self.model.clone(),
-            messages: vec![
-                ChatMessage {
-                    role: "system".to_string(),
-                    content: system_prompt.to_string(),
-                },
-                ChatMessage {
-                    role: "user".to_string(),
-                    content: user_message,
-                },
-            ],
-            max_completion_tokens: 4000,
-            response_format: ResponseFormat {
-                format_type: "json_object".to_string(),
-            },
-        };
-
-        if let Ok(body) = serde_json::to_string(&request) {
-            log::info!("[AI INPUT][generate_achievement_from_text] {}", format_ai_output(&body));
-        }
-
-        let response = self.client
-            .post("https://openrouter.ai/api/v1/chat/completions")
-            .header("Authorization", format!("Bearer {}", self.api_key))
-            .header("Content-Type", "application/json")
-            .header("HTTP-Referer", "https://openrouter.ai")
-            .header("X-Title", "LifeUp Backend")
-            .json(&request)
-            .send()
-            .await?;
-
-        let status = response.status();
-        let response_text = response.text().await?;
-        log::info!("[AI OUTPUT][generate_achievement_from_text] {}", format_ai_output(&response_text));
-
-        if !status.is_success() {
-            return Err(anyhow::anyhow!("OpenRouter API 錯誤 ({}): {}", status, response_text));
-        }
-
-        let openrouter_response: OpenRouterResponse = serde_json::from_str(&response_text)?;
-
-        if let Some(choice) = openrouter_response.choices.first() {
-            let achievement_json = &choice.message.content;
-            let generated_achievement: AIGeneratedAchievement = serde_json::from_str(achievement_json)?;
-
-            validate_generated_achievement(&generated_achievement)?;
-
-            Ok(generated_achievement)
-        } else {
-            Err(anyhow::anyhow!("OpenRouter 未返回有效回應"))
-        }
-    }
-
-    async fn generate_task_preview(&self, prompt: &str) -> Result<String> {
-        let request = serde_json::json!({
-            "model": self.model.clone(),
-            "messages": [
-                {
-                    "role": "system",
-                    "content": "你是一個充滿活力和鼓勵的任務助手。用積極正面的語氣為用戶介紹任務，讓他們感到興奮和有動力去完成。"
-                },
-                {
-                    "role": "user",
-                    "content": prompt
-                }
-            ],
-            "max_completion_tokens": 4000
-        });
-
-        if let Ok(body) = serde_json::to_string(&request) {
-            log::info!("[AI INPUT][generate_task_preview] {}", format_ai_output(&body));
-        }
-
-        let response = self.client
-            .post("https://openrouter.ai/api/v1/chat/completions")
-            .header("Authorization", format!("Bearer {}", self.api_key))
-            .header("Content-Type", "application/json")
-            .header("HTTP-Referer", "https://openrouter.ai")
-            .header("X-Title", "LifeUp Backend")
-            .json(&request)
-            .send()
-            .await?;
-        
-        let status = response.status();
-        let response_text = response.text().await?;
-        log::info!("[AI OUTPUT][generate_task_preview] {}", format_ai_output(&response_text));
-
-        if !status.is_success() {
-            return Err(anyhow::anyhow!("OpenRouter API 錯誤 ({}): {}", status, response_text));
-        }
-
-        let openrouter_response: OpenRouterResponse = serde_json::from_str(&response_text)?;
-        
-        if let Some(choice) = openrouter_response.choices.first() {
-            Ok(choice.message.content.clone())
-        } else {
-            Err(anyhow::anyhow!("OpenRouter 未返回有效回應"))
-        }
-    }
-
-    async fn generate_task_preview_with_history(&self, system_prompt: &str, history: &[(String, String)], current_message: &str) -> Result<String> {
-        let mut messages = vec![];
-
-        for (user_msg, assistant_msg) in history {
-            messages.push(serde_json::json!({
-                "role": "user",
-                "content": user_msg
-            }));
-            messages.push(serde_json::json!({
-                "role": "assistant",
-                "content": assistant_msg
-            }));
-        }
-
-        messages.push(serde_json::json!({
-            "role": "system",
-            "content": system_prompt
-        }));
-
-        messages.push(serde_json::json!({
-            "role": "user",
-            "content": current_message
-        }));
-
-        let request = serde_json::json!({
-            "model": self.model.clone(),
-            "messages": messages,
-            "max_completion_tokens": 4000
-        });
-        
-        if let Ok(body) = serde_json::to_string(&request) {
-            log::info!("[AI INPUT][generate_task_preview_with_history] {}", format_ai_output(&body));
-        }
-        
-        let response = self.client
-            .post("https://openrouter.ai/api/v1/chat/completions")
-            .header("Authorization", format!("Bearer {}", self.api_key))
-            .header("Content-Type", "application/json")
-            .header("HTTP-Referer", "https://openrouter.ai")
-            .header("X-Title", "LifeUp Backend")
-            .json(&request)
-            .send()
-            .await?;
-        
-        let status = response.status();
-        let response_text = response.text().await?;
-        log::info!("[AI OUTPUT][generate_task_preview_with_history] {}", format_ai_output(&response_text));
-
-        if !status.is_success() {
-            return Err(anyhow::anyhow!("OpenRouter API 錯誤 ({}): {}", status, response_text));
-        }
-
-        let openrouter_response: OpenRouterResponse = serde_json::from_str(&response_text)?;
-
-        if let Some(choice) = openrouter_response.choices.first() {
-            Ok(choice.message.content.clone())
-        } else {
-            Err(anyhow::anyhow!("OpenRouter 未返回有效回應"))
-        }
-    }
-
-    async fn generate_task_from_text(&self, user_input: &str) -> Result<AIGeneratedTask> {
-        let now = Utc::now();
-        let current_time_str = now.to_rfc3339();
-
-        let system_prompt = format!(
-            r#"你是一個任務規劃助手。根據用戶的自然語言描述，生成結構化的任務資料。
-
-**重要：現在的時間是 {}。** 在生成任何與日期相關的欄位（如 start_date, due_date）時，請以此時間為基準進行推算。
-
-**截止日期生成規則：**
-- 對於大部分任務，你都應該設定一個合理的截止日期
-- 短期任務（1-3天內完成）：設定1-3天後的截止日期
-- 中期任務（1-2週完成）：設定1-2週後的截止日期
-- 長期任務（1個月以上）：設定1-3個月後的截止日期
-- 只有對於沒有明確時間限制的習慣類任務才設定 due_date 為 null
-- 如果用戶明確提到時間（如"明天"、"下週"、"月底"），一定要根據當前時間計算對應的截止日期
-
-任務類型說明：
-- main: 主要任務（重要的長期目標，通常設定較長的截止日期）
-- side: 副線任務（次要的短期任務，通常設定較短的截止日期）
-- challenge: 挑戰任務（困難且有成就感的任務，根據具體內容設定截止日期）
-- daily: 日常任務（例行性任務，重複性任務通常不設定截止日期）
-
-優先級：0=低, 1=中, 2=高
-難度：1-5（1=非常簡單, 5=非常困難）
-經驗值：根據難度和重要性計算，通常是 difficulty * 20 + priority * 10
-
-重複模式（僅限日常任務）：
-- daily: 每天
-- weekdays: 工作日
-- weekends: 週末
-- weekly: 每週
-
-請以 JSON 格式回應，包含以下欄位：
-{{
-  "title": "任務標題",
-  "description": "任務描述（選填）",
-  "task_type": "main/side/challenge/daily",
-  "priority": 0-2,
-  "difficulty": 1-5,
-  "experience": 經驗值,
-  "due_date": "截止日期（ISO 8601格式，大多數情況下都應該設定）",
-  "is_recurring": false,
-  "recurrence_pattern": null,
-  "start_date": null,
-  "end_date": null,
-  "completion_target": null
-}}
-
-如果是重複性任務，請設置：
-- is_recurring: true
-- recurrence_pattern: "daily/weekdays/weekends/weekly"
-- start_date: 開始日期（ISO 8601格式）
-- completion_target: 0.8（預設80%完成率目標）
-- due_date: null（重複性任務通常不設定單一截止日期）
-
-範例輸入："學習Python程式設計"
-範例輸出：
-{{
-  "title": "學習Python程式設計",
-  "description": "系統性學習Python程式語言基礎知識",
-  "task_type": "main",
-  "priority": 2,
-  "difficulty": 3,
-  "experience": 80,
-  "due_date": "2024-02-15T23:59:59Z",
-  "is_recurring": false,
-  "recurrence_pattern": null,
-  "start_date": null,
-  "end_date": null,
-  "completion_target": null
-}}
-
-範例輸入："明天交報告"
-範例輸出：
-{{
-  "title": "完成並提交報告",
-  "description": "整理資料並完成報告撰寫",
-  "task_type": "side",
-  "priority": 2,
-  "difficulty": 2,
-  "experience": 60,
-  "due_date": "2024-01-02T18:00:00Z",
-  "is_recurring": false,
-  "recurrence_pattern": null,
-  "start_date": null,
-  "end_date": null,
-  "completion_target": null
-}}"#,
-            current_time_str
-        );
-
-        let user_message = format!("請根據以下描述生成任務：{}", user_input);
-
-        let request = OpenRouterRequest {
-            model: self.model.clone(),
-            messages: vec![
-                ChatMessage {
-                    role: "system".to_string(),
-                    content: system_prompt,
-                },
-                ChatMessage {
-                    role: "user".to_string(),
-                    content: user_message,
-                },
-            ],
-            max_completion_tokens: 1000,
-            response_format: ResponseFormat {
-                format_type: "json_object".to_string(),
-            },
-        };
-        log::info!("OpenRouter Request: {}", serde_json::to_string_pretty(&request).unwrap());
-        if let Ok(body) = serde_json::to_string(&request) {
-            log::info!("[AI INPUT][generate_task_from_text] {}", format_ai_output(&body));
-        }
-
-        let response = self.client
-            .post("https://openrouter.ai/api/v1/chat/completions")
-            .header("Authorization", format!("Bearer {}", self.api_key))
-            .header("Content-Type", "application/json")
-            .header("HTTP-Referer", "https://openrouter.ai")
-            .header("X-Title", "LifeUp Backend")
-            .json(&request)
-            .send()
-            .await?;
-
-        if !response.status().is_success() {
-            let error_text = response.text().await?;
-            return Err(anyhow::anyhow!("OpenRouter API 錯誤: {}", error_text));
-        }
-
-        let openrouter_response: OpenRouterResponse = response.json().await?;
-        
-        if let Some(choice) = openrouter_response.choices.first() {
-            let task_json = &choice.message.content;
-            log::info!("[AI OUTPUT][generate_task_from_text] {}", format_ai_output(&task_json));
-            let generated_task: AIGeneratedTask = serde_json::from_str(task_json)?;
-            
-            validate_generated_task(&generated_task)?;
-            
-            Ok(generated_task)
-        } else {
-            Err(anyhow::anyhow!("OpenRouter 未返回有效回應"))
-        }
-    }
-
-    // 新方法：基于用户 ID 生成成就（使用统计摘要）
-    async fn generate_achievement_from_user_id(&self, rb: &RBatis, user_id: &str) -> Result<AIGeneratedAchievement> {
-        // 1. 生成用户行为摘要
-        log::info!("为用户 {} 生成行为摘要...", user_id);
-        let summary = BehaviorAnalytics::generate_summary(rb, user_id).await?;
-        log::info!("行为摘要生成完成：完成{}个任务，最长连续{}天", summary.total_tasks_completed, summary.longest_streak.days);
-
-        // 2. 构建基于摘要的 prompt
-        let system_prompt = build_achievement_prompt_from_summary(&summary);
-
-        // 3. 调用 AI 生成成就
-        let request = OpenRouterRequest {
-            model: self.model.clone(),
-            messages: vec![
-                ChatMessage {
-                    role: "system".to_string(),
-                    content: system_prompt,
-                },
-                ChatMessage {
-                    role: "user".to_string(),
-                    content: "請基於以上用戶數據，生成一個最合適的成就。".to_string(),
-                },
-            ],
-            max_completion_tokens: 4000,
-            response_format: ResponseFormat {
-                format_type: "json_object".to_string(),
-            },
-        };
-
-        if let Ok(body) = serde_json::to_string(&request) {
-            log::info!("[AI INPUT][generate_achievement_from_user_id] {}", format_ai_output(&body));
-        }
-
-        let response = self.client
-            .post("https://openrouter.ai/api/v1/chat/completions")
-            .header("Authorization", format!("Bearer {}", self.api_key))
-            .header("Content-Type", "application/json")
-            .header("HTTP-Referer", "https://openrouter.ai")
-            .header("X-Title", "LifeUp Backend")
-            .json(&request)
-            .send()
-            .await?;
-
-        let status = response.status();
-        log::info!("OpenRouter API 響應狀態: {}", status);
-
-        if !status.is_success() {
-            let error_text = response.text().await?;
-            log::error!("OpenRouter API 錯誤響應: {}", error_text);
-            return Err(anyhow::anyhow!("OpenRouter API 錯誤 ({}): {}", status, error_text));
-        }
-
-        let response_text = response.text().await?;
-        log::info!("OpenRouter API 響應長度: {} bytes", response_text.len());
-
-        if response_text.is_empty() {
-            log::error!("OpenRouter API 返回空響應");
-            return Err(anyhow::anyhow!("OpenRouter API 返回空響應"));
-        }
-
-        let openrouter_response: OpenRouterResponse = serde_json::from_str(&response_text)
-            .map_err(|e| {
-                log::error!("解析 OpenRouter 響應失敗: {}. 響應內容: {}", e, &response_text[..std::cmp::min(200, response_text.len())]);
-                anyhow::anyhow!("解析 OpenRouter 響應失敗: {}", e)
-            })?;
-
-        if let Some(choice) = openrouter_response.choices.first() {
-            let achievement_json = &choice.message.content;
-            log::info!("AI 返回的成就 JSON 長度: {} 字符", achievement_json.len());
-
-            let generated_achievement: AIGeneratedAchievement = serde_json::from_str(achievement_json)
-                .map_err(|e| {
-                    log::error!("解析成就 JSON 失敗: {}. JSON 內容: {}", e, achievement_json);
-                    anyhow::anyhow!("解析成就 JSON 失敗: {}", e)
-                })?;
-
-            validate_generated_achievement(&generated_achievement)?;
-
-            Ok(generated_achievement)
-        } else {
-            log::error!("OpenRouter 響應中沒有 choices");
-            Err(anyhow::anyhow!("OpenRouter 未返回有效回應"))
-        }
-    }
-
-<<<<<<< HEAD
-    // 新增：使用指定模型生成文字回應
-    async fn generate_with_model(&self, model: &str, prompt: &str) -> Result<String> {
-        // 根據模型類型動態調整 max_tokens
-        let max_tokens = if model.contains("perplexity") {
-            16000  // Perplexity 模型給予更大的空間
-        } else if model.contains("claude") || model.contains("anthropic") {
-            8000   // Claude 模型需要更多空間來生成完整的任務細節
-        } else {
-            4000   // 其他模型使用預設值
-        };
-
-        log::info!("使用模型 {} 生成回應，max_completion_tokens: {}", model, max_tokens);
-
-        let request = serde_json::json!({
-            "model": model,
-            "messages": [
-                {
-                    "role": "user",
-                    "content": prompt
-                }
-            ],
-            "max_completion_tokens": max_tokens
-        });
-=======
-    async fn match_expert_for_task(&self, user_input: &str) -> Result<ExpertMatch> {
-        let experts = get_expert_database();
-        
-        // 構建專家匹配的提示詞
-        let expert_list = experts.iter()
-            .enumerate()
-            .map(|(i, expert)| {
-                format!("{}. {} ({}) - 專精領域: {}", 
-                    i + 1, 
-                    expert.name, 
-                    expert.emoji,
-                    expert.expertise_areas.join("、")
-                )
-            })
-            .collect::<Vec<_>>()
-            .join("\n");
-
-        let system_prompt = format!(
-            r#"你是一個專家匹配助手。根據用戶的任務描述，從以下專家列表中選擇最適合的專家。
-
-可用專家列表：
-{}
-
-請分析用戶的任務描述，選擇最適合的專家，並提供匹配理由。
-
-回應格式（JSON）：
-{{
-  "expert_name": "專家的完整名稱",
-  "expert_description": "專家的詳細描述",
-  "confidence": 匹配信心度（0.0-1.0）
-}}
-
-選擇原則：
-1. 根據任務的核心領域選擇專家
-2. 考慮專家的專業領域是否與任務匹配
-3. 如果沒有完全匹配的專家，選擇最接近的
-. 信心度基於匹配程度：完全匹配=1.0，部分匹配=0.6-0.8，勉強匹配=0.3-0.5"#,
-            expert_list
-        );
-
-        log::info!("[AI INPUT][match_expert_for_task] {}", user_input);
-
-        let request = OpenRouterRequest {
-            model: self.model.clone().to_string(),
-            messages: vec![
-                ChatMessage {
-                    role: "system".to_string(),
-                    content: system_prompt,
-                },
-                ChatMessage {
-                    role: "user".to_string(),
-                    content: (&user_input).to_string(),
-                },
-            ],
-            max_completion_tokens: 500,
-            response_format: ResponseFormat {
-                format_type: "json_object".to_string(),
-            },
-        };
-
-        if let Ok(body) = serde_json::to_string(&request) {
-            log::info!("[AI INPUT][match_expert_for_task_payload] {}", format_ai_output(&body));
-        }
-
-        let response = self.client
-            .post("https://openrouter.ai/api/v1/chat/completions")
-            .header("Authorization", format!("Bearer {}", self.api_key))
-            .header("Content-Type", "application/json")
-            .header("HTTP-Referer", "https://openrouter.ai")
-            .header("X-Title", "LifeUp Backend")
-            .json(&request)
-            .send()
-            .await?;
-
-        let status = response.status();
-        let response_text = response.text().await?;
-        log::info!("[AI OUTPUT][match_expert_for_task] {}", format_ai_output(&response_text));
-
-        if !status.is_success() {
-            return Err(anyhow::anyhow!("OpenRouter API 錯誤 ({}): {}", status, response_text));
-        }
-
-        let openrouter_response: OpenRouterResponse = serde_json::from_str(&response_text)?;
-        
-        if let Some(choice) = openrouter_response.choices.first() {
-            let match_json = &choice.message.content;
-            let match_result: serde_json::Value = serde_json::from_str(match_json)?;
-            
-            let expert_name = match_result["expert_name"].as_str()
-                .ok_or_else(|| anyhow::anyhow!("無效的專家名稱"))?.to_string();
-            
-            let expert_description = match_result["expert_description"].as_str()
-                .ok_or_else(|| anyhow::anyhow!("無效的專家描述"))?.to_string();
-            
-            let confidence = match_result["confidence"].as_f64()
-                .ok_or_else(|| anyhow::anyhow!("無效的信心度"))?;
-
-            // 直接使用AI返回的專家信息，創建虛擬專家對象
-            let virtual_expert = Expert {
-                name: expert_name.clone(),
-                description: expert_description.clone(),
-                expertise_areas: vec!["AI匹配".to_string()],
-                emoji: "🤖".to_string(),
-            };
-
-            Ok(ExpertMatch {
-                expert: virtual_expert,
-                confidence,
-                ai_expert_name: expert_name,
-                ai_expert_description: expert_description,
-            })
-        } else {
-            Err(anyhow::anyhow!("OpenRouter 未返回有效回應"))
-        }
-    }
-
-    async fn generate_task_with_expert(&self, user_input: &str, expert_match: &ExpertMatch) -> Result<AIGeneratedTaskPlan> {
-        let now = Utc::now();
-        let current_time_str = now.to_rfc3339();
-
-        let system_prompt = format!(
-            r#"你是{}，{}
-
-**重要：現在的時間是 {}。** 在生成任何與日期相關的欄位（如 start_date, due_date）時，請以此時間為基準進行推算。
-
-**截止日期生成規則：**
-- 對於大部分任務，你都應該設定一個合理的截止日期
-- 短期任務（1-3天內完成）：設定1-3天後的截止日期
-- 中期任務（1-2週完成）：設定1-2週後的截止日期
-- 長期任務（1個月以上）：設定1-3個月後的截止日期
-- 只有對於沒有明確時間限制的習慣類任務才設定 due_date 為 null
-- 如果用戶明確提到時間（如"明天"、"下週"、"月底"），一定要根據當前時間計算對應的截止日期
-
-任務類型說明：
-- main: 主要任務（重要的長期目標，通常設定較長的截止日期）
-- side: 副線任務（次要的短期任務，通常設定較短的截止日期）
-- challenge: 挑戰任務（困難且有成就感的任務，根據具體內容設定截止日期）
-- daily: 日常任務（例行性任務，重複性任務通常不設定截止日期）
-
-優先級：0=低, 1=中, 2=高
-難度：1-5（1=非常簡單, 5=非常困難）
-經驗值：根據難度和重要性計算，通常是 difficulty * 20 + priority * 10
-
-**重要：你必須生成一個包含主任務和子任務的完整學習計劃。**
-
-請為用戶生成一個完整的學習計劃，包含：
-1. 一個主任務（整體學習目標）
-2. 3-5個具體的子任務
-
-**主任務要求：**
-- 作為整體學習目標的概括
-- 包含學習總結和預估完成時間
-- 設定為高優先級（priority: 2）
-- 難度設為中等（difficulty: 3）
-- 經驗值設為100
-
-**子任務要求：**
-- 生成3-5個具體的子任務
-- 每個子任務都應該有明確的學習目標和執行步驟
-- 子任務難度從簡單到困難遞增（1-4）
-- 每個子任務都應該設定合理的截止日期
-- 子任務類型可以是：main（主要學習）、side（輔助練習）、challenge（挑戰項目）
-
-**你必須嚴格按照以下 JSON 格式回應，不能有任何偏差：**
-
-{{
-  "main_task": {{
-    "title": "主任務標題",
-    "description": "主任務描述，包含學習總結和預估完成時間",
-    "task_type": "main",
-    "priority": 2,
-    "difficulty": 3,
-    "experience": 100,
-    "due_date": "主任務截止日期（ISO 8601格式）",
-    "is_recurring": false,
-    "recurrence_pattern": null,
-    "start_date": null,
-    "end_date": null,
-    "completion_target": null
-  }},
-  "subtasks": [
-    {{
-      "title": "子任務1標題",
-      "description": "子任務1詳細描述，包含學習目標和執行步驟",
-      "task_type": "main",
-      "priority": 1,
-      "difficulty": 1,
-      "experience": 25,
-      "due_date": "子任務1截止日期（ISO 8601格式）",
-      "is_recurring": false,
-      "recurrence_pattern": null,
-      "start_date": null,
-      "end_date": null,
-      "completion_target": null
-    }},
-    {{
-      "title": "子任務2標題",
-      "description": "子任務2詳細描述，包含學習目標和執行步驟",
-      "task_type": "side",
-      "priority": 1,
-      "difficulty": 2,
-      "experience": 35,
-      "due_date": "子任務2截止日期（ISO 8601格式）",
-      "is_recurring": false,
-      "recurrence_pattern": null,
-      "start_date": null,
-      "end_date": null,
-      "completion_target": null
-    }}
-  ]
-}}
-
-**注意：你的回應必須是有效的 JSON 格式，包含 main_task 和 subtasks 兩個字段。不要添加任何額外的文字或解釋。**"#,
-            expert_match.ai_expert_name,
-            expert_match.ai_expert_description,
-            current_time_str
-        );
-
-        log::info!("[AI INPUT][generate_task_with_expert][OpenRouter] {}", user_input);
-
-        let request = OpenRouterRequest {
-            model: self.model.clone().to_string(),
-            messages: vec![
-                ChatMessage {
-                    role: "system".to_string(),
-                    content: system_prompt,
-                },
-                ChatMessage {
-                    role: "user".to_string(),
-                    content: format!("請為以下任務描述生成詳細的任務規劃：{}", user_input),
-                },
-            ],
-            max_completion_tokens: 2000,
-            response_format: ResponseFormat {
-                format_type: "json_object".to_string(),
-            },
-        };
-
-        if let Ok(body) = serde_json::to_string(&request) {
-            log::info!("[AI INPUT][generate_task_with_expert_payload][OpenRouter] {}", body);
-        }
-
-        let response = self.client
-            .post("https://openrouter.ai/api/v1/chat/completions")
-            .header("Authorization", format!("Bearer {}", self.api_key))
-            .header("Content-Type", "application/json")
-            .header("HTTP-Referer", "https://openrouter.ai")
-            .header("X-Title", "LifeUp Backend")
-            .json(&request)
-            .send()
-            .await?;
-
-        let status = response.status();
-        let response_text = response.text().await?;
-        log::info!("[AI OUTPUT][generate_task_with_expert][OpenRouter] {}", format_ai_output(&response_text));
-
-        if !status.is_success() {
-            return Err(anyhow::anyhow!("OpenRouter API 錯誤 ({}): {}", status, response_text));
-        }
-
-        let openrouter_response: OpenRouterResponse = serde_json::from_str(&response_text)?;
-
-        if let Some(choice) = openrouter_response.choices.first() {
-            let task_json = &choice.message.content;
-            let generated_task_plan: AIGeneratedTaskPlan = serde_json::from_str(task_json)?;
-
-            validate_generated_task(&generated_task_plan.main_task)?;
-            for subtask in &generated_task_plan.subtasks {
-                validate_generated_task(subtask)?;
-            }
-
-            Ok(generated_task_plan)
-        } else {
-            Err(anyhow::anyhow!("OpenRouter 未返回有效回應"))
-        }
-    }
-
-    async fn analyze_with_expert(&self, user_input: &str, expert_name: &str, expert_description: &str, analysis_type: &str) -> Result<String> {
-        let analysis_prompts = match analysis_type {
-            "analyze" => format!(
-                r#"你是{}，{}
-
-請根據用戶的需求分析出3-6個適合的加強方向。
-
-用戶需求：{}
-
-請以JSON格式回應，格式如下：
-{{
-  "directions": [
-    {{"title": "方向標題", "description": "簡短描述"}},
-    {{"title": "方向標題", "description": "簡短描述"}}
-  ]
-}}
-
-每個方向標題要簡潔明確，描述要簡短（不超過20字）。"#,
-                expert_name, expert_description, user_input
-            ),
-            "goals" => format!(
-                r#"你是{}，{}
-
-請根據用戶的需求生成3-5個明確、可衡量的學習目標。目標應該具體、可達成、有時間性。
-
-用戶需求：{}
-
-請以清晰的格式回應，每個目標用編號列出，並說明如何衡量達成情況。"#,
-                expert_name, expert_description, user_input
-            ),
-            "resources" => format!(
-                r#"你是{}，{}
-
-請根據用戶的需求推薦3-5個優質的學習資源，包括書籍、課程、網站、工具等。
-
-用戶需求：{}
-
-請以清晰的格式回應，每個資源用編號列出，並簡要說明為什麼推薦這個資源。"#,
-                expert_name, expert_description, user_input
-            ),
-            _ => return Err(anyhow::anyhow!("不支援的分析類型: {}", analysis_type)),
-        };
-
-        log::info!("[AI INPUT][analyze_with_expert] description={} type={} expert_name={} expert_description={}", user_input, analysis_type, expert_name, expert_description);
-
-        let request = OpenAIRequest {
-            model: self.model.clone().to_string(),
-            messages: vec![
-                ChatMessage {
-                    role: "system".to_string(),
-                    content: analysis_prompts,
-                },
-            ],
-            max_completion_tokens: 1000,
-            response_format: ResponseFormat {
-                format_type: "json_object".to_string(),
-            },
-        };
-
-        if let Ok(body) = serde_json::to_string(&request) {
-            log::info!("[AI INPUT][analyze_with_expert_payload] {}", format_ai_output(&body));
-        }
->>>>>>> 244abd57
-
-        let response = self.client
-            .post("https://openrouter.ai/api/v1/chat/completions")
-            .header("Authorization", format!("Bearer {}", self.api_key))
-            .header("Content-Type", "application/json")
-            .header("HTTP-Referer", "https://openrouter.ai")
-            .header("X-Title", "LifeUp Backend")
-            .json(&request)
-            .send()
-            .await?;
-
-<<<<<<< HEAD
-        if !response.status().is_success() {
-            let error_text = response.text().await?;
-            return Err(anyhow::anyhow!("OpenRouter API 錯誤: {}", error_text));
-        }
-
-        let openrouter_response: OpenRouterResponse = response.json().await?;
-=======
-        let status = response.status();
-        let response_text = response.text().await?;
-        log::info!("[AI OUTPUT][analyze_with_expert] {}", format_ai_output(&response_text));
-
-        if !status.is_success() {
-            return Err(anyhow::anyhow!("OpenRouter API 錯誤 ({}): {}", status, response_text));
-        }
-
-        let openrouter_response: OpenRouterResponse = serde_json::from_str(&response_text)?;
->>>>>>> 244abd57
-
-        if let Some(choice) = openrouter_response.choices.first() {
-            Ok(choice.message.content.clone())
-        } else {
-            Err(anyhow::anyhow!("OpenRouter 未返回有效回應"))
-        }
-    }
-}
-
-// AI 服務工廠函數
-pub fn create_ai_service(config: &AIConfig) -> Result<Box<dyn AIService + Send + Sync>> {
-    match config.api_option.as_str() {
-        "OpenAI" => {
-            let api_key = config.openai_api_key.as_ref()
-                .ok_or_else(|| anyhow::anyhow!("OpenAI API key 未設定"))?;
-            Ok(Box::new(OpenAIService::new(api_key.clone(), config.openai_model.clone())))
-        }
-        "OpenRouter" => {
-            let api_key = config.openrouter_api_key.as_ref()
-                .ok_or_else(|| anyhow::anyhow!("OpenRouter API key 未設定"))?;
-            Ok(Box::new(OpenRouterService::new(api_key.clone(), config.openrouter_model.clone())))
-        }
-        _ => Err(anyhow::anyhow!("不支援的 AI 服務選項: {}", config.api_option))
-    }
-}
-
-fn validate_generated_task(task: &AIGeneratedTask) -> Result<()> {
-    // 驗證任務類型
-    if !["main", "side", "challenge", "daily"].contains(&task.task_type.as_str()) {
-        return Err(anyhow::anyhow!("無效的任務類型: {}", task.task_type));
-    }
-
-    // 驗證優先級
-    if task.priority < 0 || task.priority > 2 {
-        return Err(anyhow::anyhow!("優先級必須在 0-2 之間"));
-    }
-
-    // 驗證難度
-    if task.difficulty < 1 || task.difficulty > 5 {
-        return Err(anyhow::anyhow!("難度必須在 1-5 之間"));
-    }
-
-    // 驗證經驗值
-    if task.experience < 0 {
-        return Err(anyhow::anyhow!("經驗值不能為負數"));
-    }
-
-    // 驗證重複性任務設置
-    if task.is_recurring {
-        if task.recurrence_pattern.is_none() {
-            return Err(anyhow::anyhow!("重複性任務必須指定重複模式"));
-        }
-        
-        let pattern = task.recurrence_pattern.as_ref().unwrap();
-        if !["daily", "weekdays", "weekends", "weekly"].contains(&pattern.as_str()) {
-            return Err(anyhow::anyhow!("無效的重複模式: {}", pattern));
-        }
-
-        if task.start_date.is_none() {
-            return Err(anyhow::anyhow!("重複性任務必須指定開始日期"));
-        }
-    }
-
-    // 驗證完成率目標
-    if let Some(target) = task.completion_target {
-        if target < 0.0 || target > 1.0 {
-            return Err(anyhow::anyhow!("完成率目標必須在 0.0-1.0 之間"));
-        }
-    }
-
-    Ok(())
-}
-
-fn validate_generated_achievement(achievement: &AIGeneratedAchievement) -> Result<()> {
-    // 驗證成就分類
-    if !["task_mastery", "consistency", "challenge_overcome", "skill_development"].contains(&achievement.category.as_str()) {
-        return Err(anyhow::anyhow!("無效的成就分類: {}", achievement.category));
-    }
-
-    // 驗證達成條件類型 - 使用枚舉的有效字符串列表
-    let valid_requirement_types = AchievementRequirementType::all_valid_strings();
-    if !valid_requirement_types.contains(&achievement.requirement_type.as_str()) {
-        return Err(anyhow::anyhow!(
-            "無效的達成條件類型: {}. 有效類型: {:?}", 
-            achievement.requirement_type,
-            valid_requirement_types
-        ));
-    }
-
-    // 驗證條件數值
-    if achievement.requirement_value <= 0 {
-        return Err(anyhow::anyhow!("達成條件數值必須大於0"));
-    }
-
-    // 驗證經驗值獎勵
-    if achievement.experience_reward < 50 || achievement.experience_reward > 500 {
-        return Err(anyhow::anyhow!("經驗值獎勵必須在 50-500 之間"));
-    }
-
-    // 驗證成就名稱長度
-    if achievement.name.len() < 2 || achievement.name.len() > 50 {
-        return Err(anyhow::anyhow!("成就名稱長度必須在 2-50 字之間"));
-    }
-
-    Ok(())
-}
-
-// 將 AI 生成的任務轉換為資料庫模型
-pub fn convert_to_task_model(
-    ai_task: AIGeneratedTask,
-    user_id: String,
-) -> crate::models::Task {
-    use uuid::Uuid;
-    
-    let now = Utc::now();
-    
-    crate::models::Task {
-        id: Some(Uuid::new_v4().to_string()),
-        user_id: Some(user_id),
-        title: Some(ai_task.title),
-        description: ai_task.description,
-        status: Some(0), // 預設為待處理
-        priority: Some(ai_task.priority),
-        task_type: Some(ai_task.task_type),
-        difficulty: Some(ai_task.difficulty),
-        experience: Some(ai_task.experience),
-        parent_task_id: None,
-        is_parent_task: Some(0),
-        task_order: Some(0),
-        due_date: ai_task.due_date.and_then(|d| d.parse().ok()),
-        created_at: Some(now),
-        updated_at: Some(now),
-        is_recurring: Some(if ai_task.is_recurring { 1 } else { 0 }),
-        recurrence_pattern: ai_task.recurrence_pattern,
-        start_date: ai_task.start_date.and_then(|d| d.parse().ok()),
-        end_date: ai_task.end_date.and_then(|d| d.parse().ok()),
-        completion_target: ai_task.completion_target,
-        completion_rate: Some(0.0),
-        task_date: None,
-        cancel_count: Some(0),
-        last_cancelled_at: None,
-        skill_tags: None,
-        career_mainline_id: None,
-        task_category: None,
-        attributes: None,
-    }
-}
-
-// 將 AI 生成的成就轉換為資料庫模型
-pub fn convert_to_achievement_model(
-    ai_achievement: AIGeneratedAchievement,
-) -> crate::models::Achievement {
-    use uuid::Uuid;
-    
-    let now = Utc::now();
-    
-    // 將字符串轉換為枚舉
-    let requirement_type = AchievementRequirementType::from_string(&ai_achievement.requirement_type);
-    
-    crate::models::Achievement {
-        id: Some(Uuid::new_v4().to_string()),
-        name: Some(ai_achievement.name),
-        description: ai_achievement.description,
-        icon: ai_achievement.icon,
-        category: Some(ai_achievement.category),
-        requirement_type,
-        requirement_value: Some(ai_achievement.requirement_value),
-        experience_reward: Some(ai_achievement.experience_reward),
-        created_at: Some(now),
-    }
-}
-
-pub fn build_task_generation_prompt(
-    user_input: &str,
-    expert_match: &ExpertMatch,
-    selected_options: Option<Vec<String>>,
-    selected_directions: Option<Vec<AnalysisDirection>>,
-    expert_outputs: Option<std::collections::HashMap<String, String>>,
-    skill_label: &str,
-    duration_label: &str,
-) -> String {
-    let mut prompt = String::new();
-    prompt.push_str(user_input);
-
-    if !skill_label.is_empty() || !duration_label.is_empty() {
-        prompt.push_str("\n\n使用者背景：");
-        if !skill_label.is_empty() {
-            prompt.push_str(&format!("熟悉程度：{} ", skill_label));
-        }
-        if !duration_label.is_empty() {
-            prompt.push_str(&format!("學習時長：{}", duration_label));
-        }
-    }
-
-    if let Some(options) = selected_options {
-        if !options.is_empty() {
-            let option_labels = options.join("、");
-            prompt.push_str(&format!("\n\n請特別針對以下需求提供任務輸出：{}", option_labels));
-        }
-    }
-
-    if let Some(directions) = selected_directions {
-        if !directions.is_empty() {
-            prompt.push_str("\n\n使用者已選擇的重點強化方向：\n");
-            for (index, direction) in directions.iter().enumerate() {
-                prompt.push_str(&format!("{}. {} - {}\n", index + 1, direction.title, direction.description));
-            }
-        }
-    }
-
-    if let Some(outputs) = expert_outputs {
-        if !outputs.is_empty() {
-            prompt.push_str("\n\n前一步驟的分析結果：\n");
-            for (key, value) in outputs {
-                prompt.push_str(&format!("[{}]\n{}\n\n", key, value));
-            }
-        }
-    }
-
-    prompt.push_str(&format!(
-        "\n\n請根據以上資訊，並以{} ({}) 的視角，產出符合要求的任務規劃。",
-        expert_match.expert.name, expert_match.expert.description
-    ));
-
-    prompt
+use anyhow::Result;
+use serde::{Deserialize, Serialize};
+use serde_json::json;
+use chrono::Utc;
+use rbatis::RBatis;
+use crate::models::AchievementRequirementType;
+use crate::ai_tasks::AnalysisDirection;
+use crate::config::AIConfig;
+use crate::behavior_analytics::{UserBehaviorSummary, BehaviorAnalytics};
+
+// 格式化 AI 輸出為單行日誌
+fn format_ai_output(text: &str) -> String {
+    text.replace("\\n", " ")
+        .replace("\\\"", "\"")
+        .chars()
+        .filter(|c| !c.is_control() || *c == ' ')
+        .collect::<String>()
+        .split_whitespace()
+        .collect::<Vec<_>>()
+        .join(" ")
+}
+
+// 專家數據庫
+pub fn get_expert_database() -> Vec<Expert> {
+    vec![
+        Expert {
+            name: "資深英文教學老師".to_string(),
+            description: "擁有15年英語教學經驗，專精於語言學習方法和技巧".to_string(),
+            expertise_areas: vec!["英語學習".to_string(), "語言教學".to_string(), "口語練習".to_string(), "文法學習".to_string()],
+            emoji: "📚".to_string(),
+        },
+        Expert {
+            name: "程式設計導師".to_string(),
+            description: "資深軟體工程師，專精於多種程式語言和開發框架".to_string(),
+            expertise_areas: vec!["程式設計".to_string(), "軟體開發".to_string(), "演算法".to_string(), "系統設計".to_string()],
+            emoji: "💻".to_string(),
+        },
+        Expert {
+            name: "健身教練".to_string(),
+            description: "專業健身教練，專精於運動訓練和健康管理".to_string(),
+            expertise_areas: vec!["健身訓練".to_string(), "運動計劃".to_string(), "健康管理".to_string(), "營養搭配".to_string()],
+            emoji: "💪".to_string(),
+        },
+        Expert {
+            name: "理財規劃師".to_string(),
+            description: "專業理財顧問，專精於投資理財和財務規劃".to_string(),
+            expertise_areas: vec!["理財規劃".to_string(), "投資策略".to_string(), "財務管理".to_string(), "儲蓄計劃".to_string()],
+            emoji: "💰".to_string(),
+        },
+        Expert {
+            name: "時間管理顧問".to_string(),
+            description: "專業時間管理顧問，專精於效率提升和目標達成".to_string(),
+            expertise_areas: vec!["時間管理".to_string(), "效率提升".to_string(), "目標設定".to_string(), "習慣養成".to_string()],
+            emoji: "⏰".to_string(),
+        },
+        Expert {
+            name: "創意設計師".to_string(),
+            description: "資深設計師，專精於創意思維和視覺設計".to_string(),
+            expertise_areas: vec!["創意設計".to_string(), "視覺設計".to_string(), "品牌設計".to_string(), "UI/UX設計".to_string()],
+            emoji: "🎨".to_string(),
+        },
+        Expert {
+            name: "心理諮商師".to_string(),
+            description: "專業心理諮商師，專精於情緒管理和心理調適".to_string(),
+            expertise_areas: vec!["心理諮商".to_string(), "情緒管理".to_string(), "壓力調適".to_string(), "人際關係".to_string()],
+            emoji: "🧠".to_string(),
+        },
+        Expert {
+            name: "廚藝導師".to_string(),
+            description: "專業廚師，專精於各種料理技巧和營養搭配".to_string(),
+            expertise_areas: vec!["烹飪技巧".to_string(), "料理製作".to_string(), "營養搭配".to_string(), "食材選擇".to_string()],
+            emoji: "👨‍🍳".to_string(),
+        },
+        Expert {
+            name: "音樂老師".to_string(),
+            description: "專業音樂教師，專精於樂器演奏和音樂理論".to_string(),
+            expertise_areas: vec!["音樂學習".to_string(), "樂器演奏".to_string(), "音樂理論".to_string(), "聲樂訓練".to_string()],
+            emoji: "🎵".to_string(),
+        },
+        Expert {
+            name: "學習方法顧問".to_string(),
+            description: "教育心理學專家，專精於學習方法和記憶技巧".to_string(),
+            expertise_areas: vec!["學習方法".to_string(), "記憶技巧".to_string(), "考試準備".to_string(), "知識管理".to_string()],
+            emoji: "📖".to_string(),
+        },
+    ]
+}
+
+// OpenAI API 請求結構
+#[derive(Serialize)]
+struct OpenAIRequest {
+    model: String,
+    messages: Vec<ChatMessage>,
+    // temperature 新模型只支持默認值 1，因此不再傳遞
+    max_completion_tokens: i32,
+    response_format: ResponseFormat,
+}
+
+#[derive(Serialize)]
+struct ResponseFormat {
+    #[serde(rename = "type")]
+    format_type: String,
+}
+
+#[derive(Serialize, Deserialize)]
+struct ChatMessage {
+    role: String,
+    content: String,
+}
+
+// OpenAI API 回應結構
+#[derive(Deserialize)]
+struct OpenAIResponse {
+    choices: Vec<Choice>,
+}
+
+#[derive(Deserialize)]
+struct Choice {
+    message: ChatMessage,
+}
+
+// 專家信息結構
+#[derive(Serialize, Deserialize, Debug, Clone)]
+pub struct Expert {
+    pub name: String,
+    pub description: String,
+    pub expertise_areas: Vec<String>,
+    pub emoji: String,
+}
+
+// 專家匹配結果
+#[derive(Serialize, Deserialize, Debug, Clone)]
+pub struct ExpertMatch {
+    pub expert: Expert,
+    pub confidence: f64,
+    pub ai_expert_name: String,
+    pub ai_expert_description: String,
+}
+
+// AI 生成的任務結構（簡化版）
+#[derive(Serialize, Deserialize, Debug, Clone)]
+pub struct AIGeneratedTask {
+    pub title: String,
+    pub description: Option<String>,
+    pub task_type: String,
+    pub priority: i32,
+    pub difficulty: i32,
+    pub experience: i32,
+    pub due_date: Option<String>,
+    pub is_recurring: bool,
+    pub recurrence_pattern: Option<String>,
+    pub start_date: Option<String>,
+    pub end_date: Option<String>,
+    pub completion_target: Option<f64>,
+}
+
+// AI 生成的任務計劃（包含主任務和子任務）
+#[derive(Serialize, Deserialize, Debug, Clone)]
+pub struct AIGeneratedTaskPlan {
+    pub main_task: AIGeneratedTask,
+    pub subtasks: Vec<AIGeneratedTask>,
+}
+
+// AI 生成的成就結構
+#[derive(Serialize, Deserialize, Debug, Clone)]
+pub struct AIGeneratedAchievement {
+    pub name: String,
+    pub description: Option<String>,
+    pub icon: Option<String>,
+    pub category: String,
+    pub requirement_type: String,
+    pub requirement_value: i32,
+    pub experience_reward: i32,
+}
+
+// ===== 辅助函数：构建基于统计摘要的 Prompt =====
+
+/// 根据用户行为摘要构建成就生成的 prompt
+fn build_achievement_prompt_from_summary(summary: &UserBehaviorSummary) -> String {
+    // 格式化分类统计
+    let top_categories: Vec<String> = summary.top_categories
+        .iter()
+        .map(|c| format!(
+            "{}（完成{}次，完成率{:.0}%，平均难度{:.1}）",
+            c.category,
+            c.completed_count,
+            c.completion_rate * 100.0,
+            c.avg_difficulty
+        ))
+        .collect();
+
+    // 格式化最近完成的任务
+    let recent_tasks: Vec<String> = summary.recent_completions
+        .iter()
+        .take(10)
+        .map(|t| format!("  - {}: {}", t.completion_date.split('T').next().unwrap_or(&t.completion_date), t.title))
+        .collect();
+
+    // 格式化最近取消的任务
+    let recent_cancellations: Vec<String> = summary.recent_cancellations
+        .iter()
+        .take(5)
+        .map(|t| format!("  - {}: {}", t.completion_date.split('T').next().unwrap_or(&t.completion_date), t.title))
+        .collect();
+
+    // 格式化里程碑
+    let milestones: Vec<String> = summary.milestone_events
+        .iter()
+        .map(|m| format!("  - {}: {}", m.event_type, m.description))
+        .collect();
+
+    format!(
+        r#"你是一個成就設計助手。根據用戶的行為數據分析，生成個性化且具有激勵性的成就。
+
+【用戶統計數據】
+- 總完成任務：{total_completed} 次
+- 總取消任務：{total_cancelled} 次
+- 待處理任務：{total_pending} 個
+- 最長連續記錄：{longest_streak} 天（{streak_task}）
+- 當前連續：{current_streak} 天
+- 近 30 天活躍：{active_30} 天
+- 總經驗值：{total_exp}
+
+【任務分類分布】（Top {cat_count}）
+{categories}
+
+【最近完成任務】（最近 {recent_count} 條樣本）
+{recent_tasks}
+
+【最近取消任務】（最近 {cancel_count} 條樣本）
+{recent_cancellations}
+
+【里程碑事件】
+{milestones}
+
+【已解鎖成就】
+{achievements}
+
+**設計原則：**
+- 成就名稱要幽默且具體，如「成為英語字典」「跑火入魔」
+- 基於用戶實際行為模式生成，不要憑空想像
+- 考慮用戶的優勢領域（完成率高的分類）和潛力領域
+- 避免與現有成就重複
+- 如果有明顯的連續記錄，可以考慮相關的持續性成就
+
+**成就分類：**
+- task_mastery: 任務精通類
+- consistency: 持續性類
+- challenge_overcome: 克服挑戰類
+- skill_development: 技能發展類
+
+**達成條件類型：**
+- consecutive_days: 連續天數
+- total_completions: 總完成次數
+- task_complete: 完成任務總數
+- streak_recovery: 從失敗中恢復
+- skill_level: 技能等級
+- learning_task_complete: 學習任務完成
+- intelligence_attribute: 智力屬性達成
+- endurance_attribute: 毅力屬性達成
+- creativity_attribute: 創造力屬性達成
+- social_attribute: 社交力屬性達成
+- focus_attribute: 專注力屬性達成
+- adaptability_attribute: 適應力屬性達成
+
+**經驗值獎勵計算：**
+- 基於難度：簡單成就 50-100，中等 100-200，困難 200-500
+
+請以 JSON 格式回應：
+{{
+  "name": "成就名稱（幽默且具體）",
+  "description": "成就描述（選填）",
+  "icon": "圖標名稱（選填）",
+  "category": "成就分類",
+  "requirement_type": "達成條件類型",
+  "requirement_value": 數值,
+  "experience_reward": 經驗值獎勵
+}}"#,
+        total_completed = summary.total_tasks_completed,
+        total_cancelled = summary.total_tasks_cancelled,
+        total_pending = summary.total_tasks_pending,
+        longest_streak = summary.longest_streak.days,
+        streak_task = summary.longest_streak.task_title,
+        current_streak = summary.current_streak.days,
+        active_30 = summary.active_days_last_30,
+        total_exp = summary.total_experience,
+        cat_count = summary.top_categories.len(),
+        categories = if top_categories.is_empty() { "  （暫無數據）".to_string() } else { top_categories.join("\n") },
+        recent_count = summary.recent_completions.len().min(10),
+        recent_tasks = if recent_tasks.is_empty() { "  （暫無數據）".to_string() } else { recent_tasks.join("\n") },
+        cancel_count = summary.recent_cancellations.len().min(5),
+        recent_cancellations = if recent_cancellations.is_empty() { "  （暫無數據）".to_string() } else { recent_cancellations.join("\n") },
+        milestones = if milestones.is_empty() { "  （暫無數據）".to_string() } else { milestones.join("\n") },
+        achievements = if summary.unlocked_achievements.is_empty() { "（暫無）".to_string() } else { summary.unlocked_achievements.join("、") },
+    )
+}
+
+// AI 服務 trait
+#[async_trait::async_trait]
+pub trait AIService {
+    async fn generate_achievement_from_text(&self, user_input: &str) -> Result<AIGeneratedAchievement>;
+    async fn generate_achievement_from_user_id(&self, rb: &RBatis, user_id: &str) -> Result<AIGeneratedAchievement>;
+    async fn generate_task_preview(&self, prompt: &str) -> Result<String>;
+    async fn generate_task_preview_with_history(&self, system_prompt: &str, history: &[(String, String)], current_message: &str) -> Result<String>;
+    async fn generate_task_from_text(&self, user_input: &str) -> Result<AIGeneratedTask>;
+    async fn match_expert_for_task(&self, user_input: &str) -> Result<ExpertMatch>;
+    async fn generate_task_with_expert(&self, user_input: &str, expert_match: &ExpertMatch) -> Result<AIGeneratedTaskPlan>;
+    async fn analyze_with_expert(&self, user_input: &str, expert_name: &str, expert_description: &str, analysis_type: &str) -> Result<String>;
+
+    // 新增：使用指定模型生成文字回應
+    async fn generate_with_model(&self, model: &str, prompt: &str) -> Result<String>;
+}
+
+// OpenRouter API 請求結構
+#[derive(Serialize)]
+struct OpenRouterRequest {
+    model: String,
+    messages: Vec<ChatMessage>,
+    max_completion_tokens: i32,
+    response_format: ResponseFormat,
+}
+
+// OpenRouter API 回應結構
+#[derive(Deserialize)]
+struct OpenRouterResponse {
+    choices: Vec<Choice>,
+}
+
+pub struct OpenAIService {
+    api_key: String,
+    model: String,
+    client: reqwest::Client,
+}
+
+impl OpenAIService {
+    pub fn new(api_key: String, model: String) -> Self {
+        Self {
+            api_key,
+            model,
+            client: reqwest::Client::new(),
+        }
+    }
+}
+
+#[async_trait::async_trait]
+impl AIService for OpenAIService {
+
+    async fn generate_achievement_from_text(&self, user_input: &str) -> Result<AIGeneratedAchievement> {
+        let system_prompt = r#"你是一個成就設計助手。根據用戶的行為數據分析，生成個性化且具有激勵性的成就。
+
+請仔細分析用戶的：
+1. 已有成就列表
+2. 任務完成狀況
+3. 任務取消/失敗狀況
+4. 待完成任務
+
+**設計原則：**
+- 成就名稱要幽默且具體，如「成為英語字典」「跑火入魔」
+- 基於用戶實際行為模式生成，不要憑空想像
+- 如果用戶在某領域已有基礎成就且表現優秀，可考慮升級版成就
+- 避免與現有成就重複
+
+**成就分類：**
+- task_mastery: 任務精通類
+- consistency: 持續性類  
+- challenge_overcome: 克服挑戰類
+- skill_development: 技能發展類
+
+**達成條件類型：**
+- consecutive_days: 連續天數
+- total_completions: 總完成次數  
+- task_complete: 完成任務總數
+- streak_recovery: 從失敗中恢復
+- skill_level: 技能等級
+- learning_task_complete: 學習任務完成
+- intelligence_attribute: 智力屬性達成
+- endurance_attribute: 毅力屬性達成  
+- creativity_attribute: 創造力屬性達成
+- social_attribute: 社交力屬性達成
+- focus_attribute: 專注力屬性達成
+- adaptability_attribute: 適應力屬性達成
+
+**經驗值獎勵計算：**
+- 基於難度：簡單成就 50-100，中等 100-200，困難 200-500
+
+請以 JSON 格式回應：
+{
+  "name": "成就名稱（幽默且具體）",
+  "description": "成就描述（選填）", 
+  "icon": "圖標名稱（選填）",
+  "category": "成就分類",
+  "requirement_type": "達成條件類型",
+  "requirement_value": 數值,
+  "experience_reward": 經驗值獎勵
+}
+
+範例：
+輸入：使用者連續完成「背英語單字」30天，但經常取消「運動」任務
+輸出：
+{
+  "name": "成為英語字典",
+  "description": "連續30天完成背英語單字，詞彙量已經超越一般字典",
+  "icon": "📖",
+  "category": "task_mastery",
+  "requirement_type": "consecutive_days", 
+  "requirement_value": 30,
+  "experience_reward": 300
+}"#;
+
+        let user_message = format!("請根據以下用戶行為數據生成合適的成就：{}", user_input);
+
+        let request = OpenAIRequest {
+            model: self.model.clone().to_string(),
+            messages: vec![
+                ChatMessage {
+                    role: "system".to_string(),
+                    content: system_prompt.to_string(),
+                },
+                ChatMessage {
+                    role: "user".to_string(),
+                    content: user_message.clone(),
+                },
+            ],
+            max_completion_tokens: 4000,
+            response_format: ResponseFormat {
+                format_type: "json_object".to_string(),
+            },
+        };
+
+        if let Ok(body) = serde_json::to_string(&request) {
+            log::info!("[AI INPUT][generate_achievement_from_text] {}", format_ai_output(&body));
+        }
+
+        let response = self.client
+            .post("https://api.openai.com/v1/chat/completions")
+            .header("Authorization", format!("Bearer {}", self.api_key))
+            .header("Content-Type", "application/json")
+            .json(&request)
+            .send()
+            .await?;
+
+        let status = response.status();
+        let response_text = response.text().await?;
+        log::info!("[AI OUTPUT][generate_achievement_from_text] {}", format_ai_output(&response_text));
+
+        if !status.is_success() {
+            return Err(anyhow::anyhow!("OpenAI API 錯誤 ({}): {}", status, response_text));
+        }
+
+        let openai_response: OpenAIResponse = serde_json::from_str(&response_text)?;
+
+        if let Some(choice) = openai_response.choices.first() {
+            let achievement_json = &choice.message.content;
+            let generated_achievement: AIGeneratedAchievement = serde_json::from_str(achievement_json)?;
+
+            validate_generated_achievement(&generated_achievement)?;
+
+            Ok(generated_achievement)
+        } else {
+            Err(anyhow::anyhow!("OpenAI 未返回有效回應"))
+        }
+    }
+
+    async fn generate_task_preview(&self, prompt: &str) -> Result<String> {
+        let request = serde_json::json!({
+            "model": self.model.clone(),
+            "messages": [
+                {
+                    "role": "system",
+                    "content": "你是一個充滿活力和鼓勵的任務助手。用積極正面的語氣為用戶介紹任務，讓他們感到興奮和有動力去完成。"
+                },
+                {
+                    "role": "user",
+                    "content": prompt
+                }
+            ],
+            "max_completion_tokens": 4000
+        });
+
+        if let Ok(body) = serde_json::to_string(&request) {
+            log::info!("[AI INPUT][generate_task_preview] {}", format_ai_output(&body));
+        }
+
+        let response = self.client
+            .post("https://api.openai.com/v1/chat/completions")
+            .header("Authorization", format!("Bearer {}", self.api_key))
+            .header("Content-Type", "application/json")
+            .json(&request)
+            .send()
+            .await?;
+
+        let status = response.status();
+        let response_text = response.text().await?;
+        log::info!("[AI OUTPUT][generate_task_preview] {}", format_ai_output(&response_text));
+
+        if !status.is_success() {
+            return Err(anyhow::anyhow!("OpenAI API 錯誤 ({}): {}", status, response_text));
+        }
+
+        let openai_response: OpenAIResponse = serde_json::from_str(&response_text)?;
+        
+        if let Some(choice) = openai_response.choices.first() {
+            Ok(choice.message.content.clone())
+        } else {
+            Err(anyhow::anyhow!("OpenAI 未返回有效回應"))
+        }
+    }
+
+    async fn generate_task_preview_with_history(&self, system_prompt: &str, history: &[(String, String)], current_message: &str) -> Result<String> {
+        let mut messages = vec![];
+
+        // 先添加歷史對話
+        for (user_msg, assistant_msg) in history {
+            messages.push(serde_json::json!({
+                "role": "user",
+                "content": user_msg
+            }));
+            messages.push(serde_json::json!({
+                "role": "assistant",
+                "content": assistant_msg
+            }));
+        }
+
+        // 然後添加系統提示詞
+        messages.push(serde_json::json!({
+            "role": "system",
+            "content": system_prompt
+        }));
+
+        // 最後添加當前用戶訊息
+        messages.push(serde_json::json!({
+            "role": "user",
+            "content": current_message
+        }));
+
+        let request = serde_json::json!({
+            "model": self.model.clone(),
+            "messages": messages,
+            "max_completion_tokens": 4000
+        });
+
+        if let Ok(body) = serde_json::to_string(&request) {
+            log::info!("[AI INPUT][generate_task_preview_with_history] {}", format_ai_output(&body));
+        }
+
+        let response = self.client
+            .post("https://api.openai.com/v1/chat/completions")
+            .header("Authorization", format!("Bearer {}", self.api_key))
+            .header("Content-Type", "application/json")
+            .json(&request)
+            .send()
+            .await?;
+
+        let status = response.status();
+        let response_text = response.text().await?;
+        log::info!("[AI OUTPUT][generate_task_preview_with_history] {}", format_ai_output(&response_text));
+
+        if !status.is_success() {
+            return Err(anyhow::anyhow!("OpenAI API 錯誤 ({}): {}", status, response_text));
+        }
+
+        let openai_response: OpenAIResponse = serde_json::from_str(&response_text)?;
+        
+        if let Some(choice) = openai_response.choices.first() {
+            Ok(choice.message.content.clone())
+        } else {
+            Err(anyhow::anyhow!("OpenRouter 未返回有效回應"))
+        }
+    }
+
+    async fn generate_task_from_text(&self, user_input: &str) -> Result<AIGeneratedTask> {
+        // 獲取當前時間並格式化
+        let now = Utc::now();
+        let current_time_str = now.to_rfc3339(); // e.g., "2025-08-17T12:00:00Z"
+
+        let system_prompt = format!(
+            r#"你是一個任務規劃助手。根據用戶的自然語言描述，生成結構化的任務資料。
+
+**重要：現在的時間是 {}。** 在生成任何與日期相關的欄位（如 start_date, due_date）時，請以此時間為基準進行推算。
+
+**截止日期生成規則：**
+- 對於大部分任務，你都應該設定一個合理的截止日期
+- 短期任務（1-3天內完成）：設定1-3天後的截止日期
+- 中期任務（1-2週完成）：設定1-2週後的截止日期
+- 長期任務（1個月以上）：設定1-3個月後的截止日期
+- 只有對於沒有明確時間限制的習慣類任務才設定 due_date 為 null
+- 如果用戶明確提到時間（如"明天"、"下週"、"月底"），一定要根據當前時間計算對應的截止日期
+
+任務類型說明：
+- main: 主要任務（重要的長期目標，通常設定較長的截止日期）
+- side: 副線任務（次要的短期任務，通常設定較短的截止日期）
+- challenge: 挑戰任務（困難且有成就感的任務，根據具體內容設定截止日期）
+- daily: 日常任務（例行性任務，重複性任務通常不設定截止日期）
+
+優先級：0=低, 1=中, 2=高
+難度：1-5（1=非常簡單, 5=非常困難）
+經驗值：根據難度和重要性計算，通常是 difficulty * 20 + priority * 10
+
+重複模式（僅限日常任務）：
+- daily: 每天
+- weekdays: 工作日
+- weekends: 週末
+- weekly: 每週
+
+請以 JSON 格式回應，包含以下欄位：
+{{
+  "title": "任務標題",
+  "description": "任務描述（選填）",
+  "task_type": "main/side/challenge/daily",
+  "priority": 0-2,
+  "difficulty": 1-5,
+  "experience": 經驗值,
+  "due_date": "截止日期（ISO 8601格式，大多數情況下都應該設定）",
+  "is_recurring": false,
+  "recurrence_pattern": null,
+  "start_date": null,
+  "end_date": null,
+  "completion_target": null
+}}
+
+如果是重複性任務，請設置：
+- is_recurring: true
+- recurrence_pattern: "daily/weekdays/weekends/weekly"
+- start_date: 開始日期（ISO 8601格式）
+- completion_target: 0.8（預設80%完成率目標）
+- due_date: null（重複性任務通常不設定單一截止日期）
+
+範例輸入："學習Python程式設計"
+範例輸出：
+{{
+  "title": "學習Python程式設計",
+  "description": "系統性學習Python程式語言基礎知識",
+  "task_type": "main",
+  "priority": 2,
+  "difficulty": 3,
+  "experience": 80,
+  "due_date": "2024-02-15T23:59:59Z",
+  "is_recurring": false,
+  "recurrence_pattern": null,
+  "start_date": null,
+  "end_date": null,
+  "completion_target": null
+}}
+
+範例輸入："明天交報告"
+範例輸出：
+{{
+  "title": "完成並提交報告",
+  "description": "整理資料並完成報告撰寫",
+  "task_type": "side",
+  "priority": 2,
+  "difficulty": 2,
+  "experience": 60,
+  "due_date": "2024-01-02T18:00:00Z",
+  "is_recurring": false,
+  "recurrence_pattern": null,
+  "start_date": null,
+  "end_date": null,
+  "completion_target": null
+}}"#,
+            current_time_str
+        );
+
+        let user_message = format!("請根據以下描述生成任務：{}", user_input);
+
+        let request = OpenAIRequest {
+            model: self.model.clone().to_string(),
+            messages: vec![
+                ChatMessage {
+                    role: "system".to_string(),
+                    content: system_prompt,
+                },
+                ChatMessage {
+                    role: "user".to_string(),
+                    content: user_message,
+                },
+            ],
+            max_completion_tokens: 500,
+            response_format: ResponseFormat {
+                format_type: "json_object".to_string(),
+            },
+        };
+
+        if let Ok(body) = serde_json::to_string(&request) {
+            log::info!("[AI INPUT][generate_task_from_text] {}", format_ai_output(&body));
+        }
+
+        let response = self.client
+            .post("https://api.openai.com/v1/chat/completions")
+            .header("Authorization", format!("Bearer {}", self.api_key))
+            .header("Content-Type", "application/json")
+            .json(&request)
+            .send()
+            .await?;
+
+        let status = response.status();
+        let response_text = response.text().await?;
+        log::info!("[AI OUTPUT][generate_task_from_text] {}", format_ai_output(&response_text));
+
+        if !status.is_success() {
+            return Err(anyhow::anyhow!("OpenAI API 錯誤 ({}): {}", status, response_text));
+        }
+
+        let openai_response: OpenAIResponse = serde_json::from_str(&response_text)?;
+        
+        if let Some(choice) = openai_response.choices.first() {
+            let task_json = &choice.message.content;
+            log::info!("[AI OUTPUT][generate_task_from_text] {}", format_ai_output(&task_json));
+            let generated_task: AIGeneratedTask = serde_json::from_str(task_json)?;
+            
+            // 驗證生成的任務
+            validate_generated_task(&generated_task)?;
+            
+            Ok(generated_task)
+        } else {
+            Err(anyhow::anyhow!("OpenAI 未返回有效回應"))
+        }
+    }
+
+    // 新方法：基于用户 ID 生成成就（使用统计摘要）
+    async fn generate_achievement_from_user_id(&self, rb: &RBatis, user_id: &str) -> Result<AIGeneratedAchievement> {
+        // 1. 生成用户行为摘要
+        log::info!("为用户 {} 生成行为摘要...", user_id);
+        let summary = BehaviorAnalytics::generate_summary(rb, user_id).await?;
+        log::info!("行为摘要生成完成：完成{}个任务，最长连续{}天", summary.total_tasks_completed, summary.longest_streak.days);
+
+        // 2. 构建基于摘要的 prompt
+        let system_prompt = build_achievement_prompt_from_summary(&summary);
+
+        // 3. 调用 AI 生成成就
+        let request = OpenAIRequest {
+            model: self.model.clone().to_string(),
+            messages: vec![
+                ChatMessage {
+                    role: "system".to_string(),
+                    content: system_prompt,
+                },
+                ChatMessage {
+                    role: "user".to_string(),
+                    content: "請基於以上用戶數據，生成一個最合適的成就。".to_string(),
+                },
+            ],
+            max_completion_tokens: 4000,
+            response_format: ResponseFormat {
+                format_type: "json_object".to_string(),
+            },
+        };
+
+        if let Ok(body) = serde_json::to_string(&request) {
+            log::info!("[AI INPUT][generate_achievement_from_user_id] {}", format_ai_output(&body));
+        }
+
+        let response = self.client
+            .post("https://api.openai.com/v1/chat/completions")
+            .header("Authorization", format!("Bearer {}", self.api_key))
+            .header("Content-Type", "application/json")
+            .json(&request)
+            .send()
+            .await?;
+
+        let status = response.status();
+        let response_text = response.text().await?;
+        log::info!("[AI OUTPUT][generate_achievement_from_user_id] {}", format_ai_output(&response_text));
+
+        if !status.is_success() {
+            return Err(anyhow::anyhow!("OpenAI API 錯誤 ({}): {}", status, response_text));
+        }
+
+        let openai_response: OpenAIResponse = serde_json::from_str(&response_text)?;
+
+        if let Some(choice) = openai_response.choices.first() {
+            let achievement_json = &choice.message.content;
+            let generated_achievement: AIGeneratedAchievement = serde_json::from_str(achievement_json)?;
+
+            // 驗證生成的成就
+            validate_generated_achievement(&generated_achievement)?;
+
+            Ok(generated_achievement)
+        } else {
+            Err(anyhow::anyhow!("OpenAI 未返回有效回應"))
+        }
+    }
+
+    async fn match_expert_for_task(&self, user_input: &str) -> Result<ExpertMatch> {
+        let experts = get_expert_database();
+        
+        // 構建專家匹配的提示詞
+        let expert_list = experts.iter()
+            .enumerate()
+            .map(|(i, expert)| {
+                format!("{}. {} ({}) - 專精領域: {}", 
+                    i + 1, 
+                    expert.name, 
+                    expert.emoji,
+                    expert.expertise_areas.join("、")
+                )
+            })
+            .collect::<Vec<_>>()
+            .join("\n");
+
+        let system_prompt = format!(
+            r#"你是一個專家匹配助手。根據用戶的任務描述，從以下專家列表中選擇最適合的專家。
+
+可用專家列表：
+{}
+
+請分析用戶的任務描述，選擇最適合的專家，並提供匹配理由。
+
+回應格式（JSON）：
+{{
+  "expert_name": "專家的完整名稱",
+  "expert_description": "專家的詳細描述",
+  "confidence": 匹配信心度（0.0-1.0）
+}}
+
+選擇原則：
+1. 根據任務的核心領域選擇專家
+2. 考慮專家的專業領域是否與任務匹配
+3. 如果沒有完全匹配的專家，選擇最接近的
+4. 信心度基於匹配程度：完全匹配=1.0，部分匹配=0.6-0.8，勉強匹配=0.3-0.5"#,
+            expert_list
+        );
+
+        log::info!("[AI INPUT][match_expert_for_task] {}", user_input);
+
+        let request = OpenAIRequest {
+            model: self.model.clone().to_string(),
+            messages: vec![
+                ChatMessage {
+                    role: "system".to_string(),
+                    content: system_prompt,
+                },
+                ChatMessage {
+                    role: "user".to_string(),
+                    content: (&user_input).to_string(),
+                },
+            ],
+            max_completion_tokens: 500,
+            response_format: ResponseFormat {
+                format_type: "json_object".to_string(),
+            },
+        };
+
+        if let Ok(body) = serde_json::to_string(&request) {
+            log::info!("[AI INPUT][match_expert_for_task_payload] {}", format_ai_output(&body));
+        }
+
+        let response = self.client
+            .post("https://api.openai.com/v1/chat/completions")
+            .header("Authorization", format!("Bearer {}", self.api_key))
+            .header("Content-Type", "application/json")
+            .json(&request)
+            .send()
+            .await?;
+
+        let status = response.status();
+        let response_text = response.text().await?;
+        log::info!("[AI OUTPUT][match_expert_for_task] {}", format_ai_output(&response_text));
+
+        if !status.is_success() {
+            return Err(anyhow::anyhow!("OpenAI API 錯誤 ({}): {}", status, response_text));
+        }
+
+        let openai_response: OpenAIResponse = serde_json::from_str(&response_text)?;
+
+        if let Some(choice) = openai_response.choices.first() {
+            let match_json = &choice.message.content;
+            let match_result: serde_json::Value = serde_json::from_str(match_json)?;
+            
+            let expert_name = match_result["expert_name"].as_str()
+                .ok_or_else(|| anyhow::anyhow!("無效的專家名稱"))?.to_string();
+            
+            let expert_description = match_result["expert_description"].as_str()
+                .ok_or_else(|| anyhow::anyhow!("無效的專家描述"))?.to_string();
+            
+            let confidence = match_result["confidence"].as_f64()
+                .ok_or_else(|| anyhow::anyhow!("無效的信心度"))?;
+
+            // 直接使用AI返回的專家信息，創建虛擬專家對象
+            let virtual_expert = Expert {
+                name: expert_name.clone(),
+                description: expert_description.clone(),
+                expertise_areas: vec!["AI匹配".to_string()],
+                emoji: "🤖".to_string(),
+            };
+
+            Ok(ExpertMatch {
+                expert: virtual_expert,
+                confidence,
+                ai_expert_name: expert_name,
+                ai_expert_description: expert_description,
+            })
+        } else {
+            Err(anyhow::anyhow!("OpenAI 未返回有效回應"))
+        }
+    }
+
+    async fn generate_task_with_expert(&self, user_input: &str, expert_match: &ExpertMatch) -> Result<AIGeneratedTaskPlan> {
+        let now = Utc::now();
+        let current_time_str = now.to_rfc3339();
+
+        let system_prompt = format!(
+            r#"你是{}，{}
+
+**重要：現在的時間是 {}。** 在生成任何與日期相關的欄位（如 start_date, due_date）時，請以此時間為基準進行推算。
+
+**截止日期生成規則：**
+- 對於大部分任務，你都應該設定一個合理的截止日期
+- 短期任務（1-3天內完成）：設定1-3天後的截止日期
+- 中期任務（1-2週完成）：設定1-2週後的截止日期
+- 長期任務（1個月以上）：設定1-3個月後的截止日期
+- 只有對於沒有明確時間限制的習慣類任務才設定 due_date 為 null
+- 如果用戶明確提到時間（如"明天"、"下週"、"月底"），一定要根據當前時間計算對應的截止日期
+
+任務類型說明：
+- main: 主要任務（重要的長期目標，通常設定較長的截止日期）
+- side: 副線任務（次要的短期任務，通常設定較短的截止日期）
+- challenge: 挑戰任務（困難且有成就感的任務，根據具體內容設定截止日期）
+- daily: 日常任務（例行性任務，重複性任務通常不設定截止日期）
+
+優先級：0=低, 1=中, 2=高
+難度：1-5（1=非常簡單, 5=非常困難）
+經驗值：根據難度和重要性計算，通常是 difficulty * 20 + priority * 10
+
+**重要：你必須生成一個包含主任務和子任務的完整學習計劃。**
+
+請為用戶生成一個完整的學習計劃，包含：
+1. 一個主任務（整體學習目標）
+2. 3-5個具體的子任務
+
+**主任務要求：**
+- 作為整體學習目標的概括
+- 包含學習總結和預估完成時間
+- 設定為高優先級（priority: 2）
+- 難度設為中等（difficulty: 3）
+- 經驗值設為100
+
+**子任務要求：**
+- 生成3-5個具體的子任務
+- 每個子任務都應該有明確的學習目標和執行步驟
+- 子任務難度從簡單到困難遞增（1-4）
+- 每個子任務都應該設定合理的截止日期
+- 子任務類型可以是：main（主要學習）、side（輔助練習）、challenge（挑戰項目）
+
+**你必須嚴格按照以下 JSON 格式回應，不能有任何偏差：**
+
+{{
+  "main_task": {{
+    "title": "主任務標題",
+    "description": "主任務描述，包含學習總結和預估完成時間",
+    "task_type": "main",
+    "priority": 2,
+    "difficulty": 3,
+    "experience": 100,
+    "due_date": "主任務截止日期（ISO 8601格式）",
+    "is_recurring": false,
+    "recurrence_pattern": null,
+    "start_date": null,
+    "end_date": null,
+    "completion_target": null
+  }},
+  "subtasks": [
+    {{
+      "title": "子任務1標題",
+      "description": "子任務1詳細描述，包含學習目標和執行步驟",
+      "task_type": "main",
+      "priority": 1,
+      "difficulty": 1,
+      "experience": 25,
+      "due_date": "子任務1截止日期（ISO 8601格式）",
+      "is_recurring": false,
+      "recurrence_pattern": null,
+      "start_date": null,
+      "end_date": null,
+      "completion_target": null
+    }},
+    {{
+      "title": "子任務2標題",
+      "description": "子任務2詳細描述，包含學習目標和執行步驟",
+      "task_type": "side",
+      "priority": 1,
+      "difficulty": 2,
+      "experience": 35,
+      "due_date": "子任務2截止日期（ISO 8601格式）",
+      "is_recurring": false,
+      "recurrence_pattern": null,
+      "start_date": null,
+      "end_date": null,
+      "completion_target": null
+    }}
+  ]
+}}
+
+**注意：你的回應必須是有效的 JSON 格式，包含 main_task 和 subtasks 兩個字段。不要添加任何額外的文字或解釋。**"#,
+            expert_match.ai_expert_name,
+            expert_match.ai_expert_description,
+            current_time_str
+        );
+
+        log::info!("[AI INPUT][generate_task_with_expert] {}", user_input);
+
+        let request = OpenAIRequest {
+            model: self.model.clone().to_string(),
+            messages: vec![
+                ChatMessage {
+                    role: "system".to_string(),
+                    content: system_prompt,
+                },
+                ChatMessage {
+                    role: "user".to_string(),
+                    content: format!("請為以下任務描述生成詳細的任務規劃：{}", user_input),
+                },
+            ],
+            max_completion_tokens: 2000,
+            response_format: ResponseFormat {
+                format_type: "json_object".to_string(),
+            },
+        };
+
+        if let Ok(body) = serde_json::to_string(&request) {
+            log::info!("[AI INPUT][generate_task_with_expert_payload] {}", format_ai_output(&body));
+        }
+
+        let response = self.client
+            .post("https://api.openai.com/v1/chat/completions")
+            .header("Authorization", format!("Bearer {}", self.api_key))
+            .header("Content-Type", "application/json")
+            .json(&request)
+            .send()
+            .await?;
+
+        let status = response.status();
+        let response_text = response.text().await?;
+        log::info!("[AI OUTPUT][generate_task_with_expert] {}", format_ai_output(&response_text));
+
+        if !status.is_success() {
+            return Err(anyhow::anyhow!("OpenAI API 錯誤 ({}): {}", status, response_text));
+        }
+
+        let openai_response: OpenAIResponse = serde_json::from_str(&response_text)?;
+        
+        if let Some(choice) = openai_response.choices.first() {
+            let task_json = &choice.message.content;
+            let generated_task_plan: AIGeneratedTaskPlan = serde_json::from_str(task_json)?;
+            
+            // 驗證生成的任務計劃
+            validate_generated_task(&generated_task_plan.main_task)?;
+            for subtask in &generated_task_plan.subtasks {
+                validate_generated_task(subtask)?;
+            }
+            
+            Ok(generated_task_plan)
+        } else {
+            Err(anyhow::anyhow!("OpenAI 未返回有效回應"))
+        }
+    }
+
+    async fn analyze_with_expert(&self, user_input: &str, expert_name: &str, expert_description: &str, analysis_type: &str) -> Result<String> {
+        let analysis_prompts = match analysis_type {
+            "analyze" => format!(
+                r#"你是{}，{}
+
+請根據用戶的需求分析出3-6個適合的加強方向。
+
+用戶需求：{}
+
+請以JSON格式回應，格式如下：
+{{
+  "directions": [
+    {{"title": "方向標題", "description": "簡短描述"}},
+    {{"title": "方向標題", "description": "簡短描述"}}
+  ]
+}}
+
+每個方向標題要簡潔明確，描述要簡短（不超過20字）。"#,
+                expert_name, expert_description, user_input
+            ),
+            "goals" => format!(
+                r#"你是{}，{}
+
+請根據用戶的需求生成3-5個明確、可衡量的學習目標。目標應該具體、可達成、有時間性。
+
+用戶需求：{}
+
+請以清晰的格式回應，每個目標用編號列出，並說明如何衡量達成情況。"#,
+                expert_name, expert_description, user_input
+            ),
+            "resources" => format!(
+                r#"你是{}，{}
+
+請根據用戶的需求推薦3-5個優質的學習資源，包括書籍、課程、網站、工具等。
+
+用戶需求：{}
+
+請以清晰的格式回應，每個資源用編號列出，並簡要說明為什麼推薦這個資源。"#,
+                expert_name, expert_description, user_input
+            ),
+            _ => return Err(anyhow::anyhow!("不支援的分析類型: {}", analysis_type)),
+        };
+
+        log::info!("[AI INPUT][analyze_with_expert] description={} type={} expert_name={} expert_description={}", user_input, analysis_type, expert_name, expert_description);
+
+        let request = OpenAIRequest {
+            model: self.model.clone().to_string(),
+            messages: vec![
+                ChatMessage {
+                    role: "system".to_string(),
+                    content: analysis_prompts,
+                },
+            ],
+            max_completion_tokens: 1000,
+            response_format: ResponseFormat {
+                format_type: "json_object".to_string(),
+            },
+        };
+
+        if let Ok(body) = serde_json::to_string(&request) {
+            log::info!("[AI INPUT][analyze_with_expert_payload] {}", format_ai_output(&body));
+        }
+
+        let response = self.client
+            .post("https://api.openai.com/v1/chat/completions")
+            .header("Authorization", format!("Bearer {}", self.api_key))
+            .header("Content-Type", "application/json")
+            .json(&request)
+            .send()
+            .await?;
+
+        let status = response.status();
+        let response_text = response.text().await?;
+        log::info!("[AI OUTPUT][analyze_with_expert] {}", format_ai_output(&response_text));
+
+        if !status.is_success() {
+            return Err(anyhow::anyhow!("OpenAI API 錯誤 ({}): {}", status, response_text));
+        }
+
+        let openai_response: OpenAIResponse = serde_json::from_str(&response_text)?;
+
+        if let Some(choice) = openai_response.choices.first() {
+            Ok(choice.message.content.clone())
+        } else {
+            Err(anyhow::anyhow!("OpenAI 未返回有效回應"))
+        }
+    }
+
+    // 新增：使用指定模型生成文字回應（OpenAI 實作）
+    async fn generate_with_model(&self, model: &str, prompt: &str) -> Result<String> {
+        let request = serde_json::json!({
+            "model": model,
+            "messages": [
+                {
+                    "role": "user",
+                    "content": prompt
+                }
+            ],
+            "max_completion_tokens": 4000
+        });
+
+        let response = self.client
+            .post("https://api.openai.com/v1/chat/completions")
+            .header("Authorization", format!("Bearer {}", self.api_key))
+            .header("Content-Type", "application/json")
+            .json(&request)
+            .send()
+            .await?;
+
+        if !response.status().is_success() {
+            let error_text = response.text().await?;
+            return Err(anyhow::anyhow!("OpenAI API 錯誤: {}", error_text));
+        }
+
+        let openai_response: OpenAIResponse = response.json().await?;
+
+        if let Some(choice) = openai_response.choices.first() {
+            Ok(choice.message.content.clone())
+        } else {
+            Err(anyhow::anyhow!("OpenAI 未返回有效回應"))
+        }
+    }
+}
+
+// OpenRouter 服務實現
+pub struct OpenRouterService {
+    api_key: String,
+    model: String,
+    client: reqwest::Client,
+}
+
+impl OpenRouterService {
+    pub fn new(api_key: String, model: String) -> Self {
+        Self {
+            api_key,
+            model,
+            client: reqwest::Client::new(),
+        }
+    }
+}
+
+#[async_trait::async_trait]
+impl AIService for OpenRouterService {
+    async fn generate_achievement_from_text(&self, user_input: &str) -> Result<AIGeneratedAchievement> {
+        let system_prompt = r#"你是一個成就設計助手。根據用戶的行為數據分析，生成個性化且具有激勵性的成就。
+
+請仔細分析用戶的：
+1. 已有成就列表
+2. 任務完成狀況
+3. 任務取消/失敗狀況
+4. 待完成任務
+
+**設計原則：**
+- 成就名稱要幽默且具體，如「成為英語字典」「跑火入魔」
+- 基於用戶實際行為模式生成，不要憑空想像
+- 如果用戶在某領域已有基礎成就且表現優秀，可考慮升級版成就
+- 避免與現有成就重複
+
+**成就分類：**
+- task_mastery: 任務精通類
+- consistency: 持續性類  
+- challenge_overcome: 克服挑戰類
+- skill_development: 技能發展類
+
+**達成條件類型：**
+- consecutive_days: 連續天數
+- total_completions: 總完成次數  
+- task_complete: 完成任務總數
+- streak_recovery: 從失敗中恢復
+- skill_level: 技能等級
+- learning_task_complete: 學習任務完成
+- intelligence_attribute: 智力屬性達成
+- endurance_attribute: 毅力屬性達成  
+- creativity_attribute: 創造力屬性達成
+- social_attribute: 社交力屬性達成
+- focus_attribute: 專注力屬性達成
+- adaptability_attribute: 適應力屬性達成
+
+**經驗值獎勵計算：**
+- 基於難度：簡單成就 50-100，中等 100-200，困難 200-500
+
+請以 JSON 格式回應：
+{
+  "name": "成就名稱（幽默且具體）",
+  "description": "成就描述（選填）", 
+  "icon": "圖標名稱（選填）",
+  "category": "成就分類",
+  "requirement_type": "達成條件類型",
+  "requirement_value": 數值,
+  "experience_reward": 經驗值獎勵
+}
+
+範例：
+輸入：使用者連續完成「背英語單字」30天，但經常取消「運動」任務
+輸出：
+{
+  "name": "成為英語字典",
+  "description": "連續30天完成背英語單字，詞彙量已經超越一般字典",
+  "icon": "📖",
+  "category": "task_mastery",
+  "requirement_type": "consecutive_days", 
+  "requirement_value": 30,
+  "experience_reward": 300
+}"#;
+
+        let user_message = format!("請根據以下用戶行為數據生成合適的成就：{}", user_input);
+
+        let request = OpenRouterRequest {
+            model: self.model.clone(),
+            messages: vec![
+                ChatMessage {
+                    role: "system".to_string(),
+                    content: system_prompt.to_string(),
+                },
+                ChatMessage {
+                    role: "user".to_string(),
+                    content: user_message,
+                },
+            ],
+            max_completion_tokens: 4000,
+            response_format: ResponseFormat {
+                format_type: "json_object".to_string(),
+            },
+        };
+
+        if let Ok(body) = serde_json::to_string(&request) {
+            log::info!("[AI INPUT][generate_achievement_from_text] {}", format_ai_output(&body));
+        }
+
+        let response = self.client
+            .post("https://openrouter.ai/api/v1/chat/completions")
+            .header("Authorization", format!("Bearer {}", self.api_key))
+            .header("Content-Type", "application/json")
+            .header("HTTP-Referer", "https://openrouter.ai")
+            .header("X-Title", "LifeUp Backend")
+            .json(&request)
+            .send()
+            .await?;
+
+        let status = response.status();
+        let response_text = response.text().await?;
+        log::info!("[AI OUTPUT][generate_achievement_from_text] {}", format_ai_output(&response_text));
+
+        if !status.is_success() {
+            return Err(anyhow::anyhow!("OpenRouter API 錯誤 ({}): {}", status, response_text));
+        }
+
+        let openrouter_response: OpenRouterResponse = serde_json::from_str(&response_text)?;
+
+        if let Some(choice) = openrouter_response.choices.first() {
+            let achievement_json = &choice.message.content;
+            let generated_achievement: AIGeneratedAchievement = serde_json::from_str(achievement_json)?;
+
+            validate_generated_achievement(&generated_achievement)?;
+
+            Ok(generated_achievement)
+        } else {
+            Err(anyhow::anyhow!("OpenRouter 未返回有效回應"))
+        }
+    }
+
+    async fn generate_task_preview(&self, prompt: &str) -> Result<String> {
+        let request = serde_json::json!({
+            "model": self.model.clone(),
+            "messages": [
+                {
+                    "role": "system",
+                    "content": "你是一個充滿活力和鼓勵的任務助手。用積極正面的語氣為用戶介紹任務，讓他們感到興奮和有動力去完成。"
+                },
+                {
+                    "role": "user",
+                    "content": prompt
+                }
+            ],
+            "max_completion_tokens": 4000
+        });
+
+        if let Ok(body) = serde_json::to_string(&request) {
+            log::info!("[AI INPUT][generate_task_preview] {}", format_ai_output(&body));
+        }
+
+        let response = self.client
+            .post("https://openrouter.ai/api/v1/chat/completions")
+            .header("Authorization", format!("Bearer {}", self.api_key))
+            .header("Content-Type", "application/json")
+            .header("HTTP-Referer", "https://openrouter.ai")
+            .header("X-Title", "LifeUp Backend")
+            .json(&request)
+            .send()
+            .await?;
+        
+        let status = response.status();
+        let response_text = response.text().await?;
+        log::info!("[AI OUTPUT][generate_task_preview] {}", format_ai_output(&response_text));
+
+        if !status.is_success() {
+            return Err(anyhow::anyhow!("OpenRouter API 錯誤 ({}): {}", status, response_text));
+        }
+
+        let openrouter_response: OpenRouterResponse = serde_json::from_str(&response_text)?;
+        
+        if let Some(choice) = openrouter_response.choices.first() {
+            Ok(choice.message.content.clone())
+        } else {
+            Err(anyhow::anyhow!("OpenRouter 未返回有效回應"))
+        }
+    }
+
+    async fn generate_task_preview_with_history(&self, system_prompt: &str, history: &[(String, String)], current_message: &str) -> Result<String> {
+        let mut messages = vec![];
+
+        for (user_msg, assistant_msg) in history {
+            messages.push(serde_json::json!({
+                "role": "user",
+                "content": user_msg
+            }));
+            messages.push(serde_json::json!({
+                "role": "assistant",
+                "content": assistant_msg
+            }));
+        }
+
+        messages.push(serde_json::json!({
+            "role": "system",
+            "content": system_prompt
+        }));
+
+        messages.push(serde_json::json!({
+            "role": "user",
+            "content": current_message
+        }));
+
+        let request = serde_json::json!({
+            "model": self.model.clone(),
+            "messages": messages,
+            "max_completion_tokens": 4000
+        });
+        
+        if let Ok(body) = serde_json::to_string(&request) {
+            log::info!("[AI INPUT][generate_task_preview_with_history] {}", format_ai_output(&body));
+        }
+        
+        let response = self.client
+            .post("https://openrouter.ai/api/v1/chat/completions")
+            .header("Authorization", format!("Bearer {}", self.api_key))
+            .header("Content-Type", "application/json")
+            .header("HTTP-Referer", "https://openrouter.ai")
+            .header("X-Title", "LifeUp Backend")
+            .json(&request)
+            .send()
+            .await?;
+        
+        let status = response.status();
+        let response_text = response.text().await?;
+        log::info!("[AI OUTPUT][generate_task_preview_with_history] {}", format_ai_output(&response_text));
+
+        if !status.is_success() {
+            return Err(anyhow::anyhow!("OpenRouter API 錯誤 ({}): {}", status, response_text));
+        }
+
+        let openrouter_response: OpenRouterResponse = serde_json::from_str(&response_text)?;
+
+        if let Some(choice) = openrouter_response.choices.first() {
+            Ok(choice.message.content.clone())
+        } else {
+            Err(anyhow::anyhow!("OpenRouter 未返回有效回應"))
+        }
+    }
+
+    async fn generate_task_from_text(&self, user_input: &str) -> Result<AIGeneratedTask> {
+        let now = Utc::now();
+        let current_time_str = now.to_rfc3339();
+
+        let system_prompt = format!(
+            r#"你是一個任務規劃助手。根據用戶的自然語言描述，生成結構化的任務資料。
+
+**重要：現在的時間是 {}。** 在生成任何與日期相關的欄位（如 start_date, due_date）時，請以此時間為基準進行推算。
+
+**截止日期生成規則：**
+- 對於大部分任務，你都應該設定一個合理的截止日期
+- 短期任務（1-3天內完成）：設定1-3天後的截止日期
+- 中期任務（1-2週完成）：設定1-2週後的截止日期
+- 長期任務（1個月以上）：設定1-3個月後的截止日期
+- 只有對於沒有明確時間限制的習慣類任務才設定 due_date 為 null
+- 如果用戶明確提到時間（如"明天"、"下週"、"月底"），一定要根據當前時間計算對應的截止日期
+
+任務類型說明：
+- main: 主要任務（重要的長期目標，通常設定較長的截止日期）
+- side: 副線任務（次要的短期任務，通常設定較短的截止日期）
+- challenge: 挑戰任務（困難且有成就感的任務，根據具體內容設定截止日期）
+- daily: 日常任務（例行性任務，重複性任務通常不設定截止日期）
+
+優先級：0=低, 1=中, 2=高
+難度：1-5（1=非常簡單, 5=非常困難）
+經驗值：根據難度和重要性計算，通常是 difficulty * 20 + priority * 10
+
+重複模式（僅限日常任務）：
+- daily: 每天
+- weekdays: 工作日
+- weekends: 週末
+- weekly: 每週
+
+請以 JSON 格式回應，包含以下欄位：
+{{
+  "title": "任務標題",
+  "description": "任務描述（選填）",
+  "task_type": "main/side/challenge/daily",
+  "priority": 0-2,
+  "difficulty": 1-5,
+  "experience": 經驗值,
+  "due_date": "截止日期（ISO 8601格式，大多數情況下都應該設定）",
+  "is_recurring": false,
+  "recurrence_pattern": null,
+  "start_date": null,
+  "end_date": null,
+  "completion_target": null
+}}
+
+如果是重複性任務，請設置：
+- is_recurring: true
+- recurrence_pattern: "daily/weekdays/weekends/weekly"
+- start_date: 開始日期（ISO 8601格式）
+- completion_target: 0.8（預設80%完成率目標）
+- due_date: null（重複性任務通常不設定單一截止日期）
+
+範例輸入："學習Python程式設計"
+範例輸出：
+{{
+  "title": "學習Python程式設計",
+  "description": "系統性學習Python程式語言基礎知識",
+  "task_type": "main",
+  "priority": 2,
+  "difficulty": 3,
+  "experience": 80,
+  "due_date": "2024-02-15T23:59:59Z",
+  "is_recurring": false,
+  "recurrence_pattern": null,
+  "start_date": null,
+  "end_date": null,
+  "completion_target": null
+}}
+
+範例輸入："明天交報告"
+範例輸出：
+{{
+  "title": "完成並提交報告",
+  "description": "整理資料並完成報告撰寫",
+  "task_type": "side",
+  "priority": 2,
+  "difficulty": 2,
+  "experience": 60,
+  "due_date": "2024-01-02T18:00:00Z",
+  "is_recurring": false,
+  "recurrence_pattern": null,
+  "start_date": null,
+  "end_date": null,
+  "completion_target": null
+}}"#,
+            current_time_str
+        );
+
+        let user_message = format!("請根據以下描述生成任務：{}", user_input);
+
+        let request = OpenRouterRequest {
+            model: self.model.clone(),
+            messages: vec![
+                ChatMessage {
+                    role: "system".to_string(),
+                    content: system_prompt,
+                },
+                ChatMessage {
+                    role: "user".to_string(),
+                    content: user_message,
+                },
+            ],
+            max_completion_tokens: 1000,
+            response_format: ResponseFormat {
+                format_type: "json_object".to_string(),
+            },
+        };
+        log::info!("OpenRouter Request: {}", serde_json::to_string_pretty(&request).unwrap());
+        if let Ok(body) = serde_json::to_string(&request) {
+            log::info!("[AI INPUT][generate_task_from_text] {}", format_ai_output(&body));
+        }
+
+        let response = self.client
+            .post("https://openrouter.ai/api/v1/chat/completions")
+            .header("Authorization", format!("Bearer {}", self.api_key))
+            .header("Content-Type", "application/json")
+            .header("HTTP-Referer", "https://openrouter.ai")
+            .header("X-Title", "LifeUp Backend")
+            .json(&request)
+            .send()
+            .await?;
+
+        if !response.status().is_success() {
+            let error_text = response.text().await?;
+            return Err(anyhow::anyhow!("OpenRouter API 錯誤: {}", error_text));
+        }
+
+        let openrouter_response: OpenRouterResponse = response.json().await?;
+        
+        if let Some(choice) = openrouter_response.choices.first() {
+            let task_json = &choice.message.content;
+            log::info!("[AI OUTPUT][generate_task_from_text] {}", format_ai_output(&task_json));
+            let generated_task: AIGeneratedTask = serde_json::from_str(task_json)?;
+            
+            validate_generated_task(&generated_task)?;
+            
+            Ok(generated_task)
+        } else {
+            Err(anyhow::anyhow!("OpenRouter 未返回有效回應"))
+        }
+    }
+
+    // 新方法：基于用户 ID 生成成就（使用统计摘要）
+    async fn generate_achievement_from_user_id(&self, rb: &RBatis, user_id: &str) -> Result<AIGeneratedAchievement> {
+        // 1. 生成用户行为摘要
+        log::info!("为用户 {} 生成行为摘要...", user_id);
+        let summary = BehaviorAnalytics::generate_summary(rb, user_id).await?;
+        log::info!("行为摘要生成完成：完成{}个任务，最长连续{}天", summary.total_tasks_completed, summary.longest_streak.days);
+
+        // 2. 构建基于摘要的 prompt
+        let system_prompt = build_achievement_prompt_from_summary(&summary);
+
+        // 3. 调用 AI 生成成就
+        let request = OpenRouterRequest {
+            model: self.model.clone(),
+            messages: vec![
+                ChatMessage {
+                    role: "system".to_string(),
+                    content: system_prompt,
+                },
+                ChatMessage {
+                    role: "user".to_string(),
+                    content: "請基於以上用戶數據，生成一個最合適的成就。".to_string(),
+                },
+            ],
+            max_completion_tokens: 4000,
+            response_format: ResponseFormat {
+                format_type: "json_object".to_string(),
+            },
+        };
+
+        if let Ok(body) = serde_json::to_string(&request) {
+            log::info!("[AI INPUT][generate_achievement_from_user_id] {}", format_ai_output(&body));
+        }
+
+        let response = self.client
+            .post("https://openrouter.ai/api/v1/chat/completions")
+            .header("Authorization", format!("Bearer {}", self.api_key))
+            .header("Content-Type", "application/json")
+            .header("HTTP-Referer", "https://openrouter.ai")
+            .header("X-Title", "LifeUp Backend")
+            .json(&request)
+            .send()
+            .await?;
+
+        let status = response.status();
+        log::info!("OpenRouter API 響應狀態: {}", status);
+
+        if !status.is_success() {
+            let error_text = response.text().await?;
+            log::error!("OpenRouter API 錯誤響應: {}", error_text);
+            return Err(anyhow::anyhow!("OpenRouter API 錯誤 ({}): {}", status, error_text));
+        }
+
+        let response_text = response.text().await?;
+        log::info!("OpenRouter API 響應長度: {} bytes", response_text.len());
+
+        if response_text.is_empty() {
+            log::error!("OpenRouter API 返回空響應");
+            return Err(anyhow::anyhow!("OpenRouter API 返回空響應"));
+        }
+
+        let openrouter_response: OpenRouterResponse = serde_json::from_str(&response_text)
+            .map_err(|e| {
+                log::error!("解析 OpenRouter 響應失敗: {}. 響應內容: {}", e, &response_text[..std::cmp::min(200, response_text.len())]);
+                anyhow::anyhow!("解析 OpenRouter 響應失敗: {}", e)
+            })?;
+
+        if let Some(choice) = openrouter_response.choices.first() {
+            let achievement_json = &choice.message.content;
+            log::info!("AI 返回的成就 JSON 長度: {} 字符", achievement_json.len());
+
+            let generated_achievement: AIGeneratedAchievement = serde_json::from_str(achievement_json)
+                .map_err(|e| {
+                    log::error!("解析成就 JSON 失敗: {}. JSON 內容: {}", e, achievement_json);
+                    anyhow::anyhow!("解析成就 JSON 失敗: {}", e)
+                })?;
+
+            validate_generated_achievement(&generated_achievement)?;
+
+            Ok(generated_achievement)
+        } else {
+            log::error!("OpenRouter 響應中沒有 choices");
+            Err(anyhow::anyhow!("OpenRouter 未返回有效回應"))
+        }
+    }
+
+    async fn match_expert_for_task(&self, user_input: &str) -> Result<ExpertMatch> {
+        let experts = get_expert_database();
+        
+        // 構建專家匹配的提示詞
+        let expert_list = experts.iter()
+            .enumerate()
+            .map(|(i, expert)| {
+                format!("{}. {} ({}) - 專精領域: {}", 
+                    i + 1, 
+                    expert.name, 
+                    expert.emoji,
+                    expert.expertise_areas.join("、")
+                )
+            })
+            .collect::<Vec<_>>()
+            .join("\n");
+
+        let system_prompt = format!(
+            r#"你是一個專家匹配助手。根據用戶的任務描述，從以下專家列表中選擇最適合的專家。
+
+可用專家列表：
+{}
+
+請分析用戶的任務描述，選擇最適合的專家，並提供匹配理由。
+
+回應格式（JSON）：
+{{
+  "expert_name": "專家的完整名稱",
+  "expert_description": "專家的詳細描述",
+  "confidence": 匹配信心度（0.0-1.0）
+}}
+
+選擇原則：
+1. 根據任務的核心領域選擇專家
+2. 考慮專家的專業領域是否與任務匹配
+3. 如果沒有完全匹配的專家，選擇最接近的
+. 信心度基於匹配程度：完全匹配=1.0，部分匹配=0.6-0.8，勉強匹配=0.3-0.5"#,
+            expert_list
+        );
+
+        log::info!("[AI INPUT][match_expert_for_task] {}", user_input);
+
+        let request = OpenRouterRequest {
+            model: self.model.clone().to_string(),
+            messages: vec![
+                ChatMessage {
+                    role: "system".to_string(),
+                    content: system_prompt,
+                },
+                ChatMessage {
+                    role: "user".to_string(),
+                    content: (&user_input).to_string(),
+                },
+            ],
+            max_completion_tokens: 500,
+            response_format: ResponseFormat {
+                format_type: "json_object".to_string(),
+            },
+        };
+
+        if let Ok(body) = serde_json::to_string(&request) {
+            log::info!("[AI INPUT][match_expert_for_task_payload] {}", format_ai_output(&body));
+        }
+
+        let response = self.client
+            .post("https://openrouter.ai/api/v1/chat/completions")
+            .header("Authorization", format!("Bearer {}", self.api_key))
+            .header("Content-Type", "application/json")
+            .header("HTTP-Referer", "https://openrouter.ai")
+            .header("X-Title", "LifeUp Backend")
+            .json(&request)
+            .send()
+            .await?;
+
+        let status = response.status();
+        let response_text = response.text().await?;
+        log::info!("[AI OUTPUT][match_expert_for_task] {}", format_ai_output(&response_text));
+
+        if !status.is_success() {
+            return Err(anyhow::anyhow!("OpenRouter API 錯誤 ({}): {}", status, response_text));
+        }
+
+        let openrouter_response: OpenRouterResponse = serde_json::from_str(&response_text)?;
+        
+        if let Some(choice) = openrouter_response.choices.first() {
+            let match_json = &choice.message.content;
+            let match_result: serde_json::Value = serde_json::from_str(match_json)?;
+            
+            let expert_name = match_result["expert_name"].as_str()
+                .ok_or_else(|| anyhow::anyhow!("無效的專家名稱"))?.to_string();
+            
+            let expert_description = match_result["expert_description"].as_str()
+                .ok_or_else(|| anyhow::anyhow!("無效的專家描述"))?.to_string();
+            
+            let confidence = match_result["confidence"].as_f64()
+                .ok_or_else(|| anyhow::anyhow!("無效的信心度"))?;
+
+            // 直接使用AI返回的專家信息，創建虛擬專家對象
+            let virtual_expert = Expert {
+                name: expert_name.clone(),
+                description: expert_description.clone(),
+                expertise_areas: vec!["AI匹配".to_string()],
+                emoji: "🤖".to_string(),
+            };
+
+            Ok(ExpertMatch {
+                expert: virtual_expert,
+                confidence,
+                ai_expert_name: expert_name,
+                ai_expert_description: expert_description,
+            })
+        } else {
+            Err(anyhow::anyhow!("OpenRouter 未返回有效回應"))
+        }
+    }
+
+    async fn generate_task_with_expert(&self, user_input: &str, expert_match: &ExpertMatch) -> Result<AIGeneratedTaskPlan> {
+        let now = Utc::now();
+        let current_time_str = now.to_rfc3339();
+
+        let system_prompt = format!(
+            r#"你是{}，{}
+
+**重要：現在的時間是 {}。** 在生成任何與日期相關的欄位（如 start_date, due_date）時，請以此時間為基準進行推算。
+
+**截止日期生成規則：**
+- 對於大部分任務，你都應該設定一個合理的截止日期
+- 短期任務（1-3天內完成）：設定1-3天後的截止日期
+- 中期任務（1-2週完成）：設定1-2週後的截止日期
+- 長期任務（1個月以上）：設定1-3個月後的截止日期
+- 只有對於沒有明確時間限制的習慣類任務才設定 due_date 為 null
+- 如果用戶明確提到時間（如"明天"、"下週"、"月底"），一定要根據當前時間計算對應的截止日期
+
+任務類型說明：
+- main: 主要任務（重要的長期目標，通常設定較長的截止日期）
+- side: 副線任務（次要的短期任務，通常設定較短的截止日期）
+- challenge: 挑戰任務（困難且有成就感的任務，根據具體內容設定截止日期）
+- daily: 日常任務（例行性任務，重複性任務通常不設定截止日期）
+
+優先級：0=低, 1=中, 2=高
+難度：1-5（1=非常簡單, 5=非常困難）
+經驗值：根據難度和重要性計算，通常是 difficulty * 20 + priority * 10
+
+**重要：你必須生成一個包含主任務和子任務的完整學習計劃。**
+
+請為用戶生成一個完整的學習計劃，包含：
+1. 一個主任務（整體學習目標）
+2. 3-5個具體的子任務
+
+**主任務要求：**
+- 作為整體學習目標的概括
+- 包含學習總結和預估完成時間
+- 設定為高優先級（priority: 2）
+- 難度設為中等（difficulty: 3）
+- 經驗值設為100
+
+**子任務要求：**
+- 生成3-5個具體的子任務
+- 每個子任務都應該有明確的學習目標和執行步驟
+- 子任務難度從簡單到困難遞增（1-4）
+- 每個子任務都應該設定合理的截止日期
+- 子任務類型可以是：main（主要學習）、side（輔助練習）、challenge（挑戰項目）
+
+**你必須嚴格按照以下 JSON 格式回應，不能有任何偏差：**
+
+{{
+  "main_task": {{
+    "title": "主任務標題",
+    "description": "主任務描述，包含學習總結和預估完成時間",
+    "task_type": "main",
+    "priority": 2,
+    "difficulty": 3,
+    "experience": 100,
+    "due_date": "主任務截止日期（ISO 8601格式）",
+    "is_recurring": false,
+    "recurrence_pattern": null,
+    "start_date": null,
+    "end_date": null,
+    "completion_target": null
+  }},
+  "subtasks": [
+    {{
+      "title": "子任務1標題",
+      "description": "子任務1詳細描述，包含學習目標和執行步驟",
+      "task_type": "main",
+      "priority": 1,
+      "difficulty": 1,
+      "experience": 25,
+      "due_date": "子任務1截止日期（ISO 8601格式）",
+      "is_recurring": false,
+      "recurrence_pattern": null,
+      "start_date": null,
+      "end_date": null,
+      "completion_target": null
+    }},
+    {{
+      "title": "子任務2標題",
+      "description": "子任務2詳細描述，包含學習目標和執行步驟",
+      "task_type": "side",
+      "priority": 1,
+      "difficulty": 2,
+      "experience": 35,
+      "due_date": "子任務2截止日期（ISO 8601格式）",
+      "is_recurring": false,
+      "recurrence_pattern": null,
+      "start_date": null,
+      "end_date": null,
+      "completion_target": null
+    }}
+  ]
+}}
+
+**注意：你的回應必須是有效的 JSON 格式，包含 main_task 和 subtasks 兩個字段。不要添加任何額外的文字或解釋。**"#,
+            expert_match.ai_expert_name,
+            expert_match.ai_expert_description,
+            current_time_str
+        );
+
+        log::info!("[AI INPUT][generate_task_with_expert][OpenRouter] {}", user_input);
+
+        let request = OpenRouterRequest {
+            model: self.model.clone().to_string(),
+            messages: vec![
+                ChatMessage {
+                    role: "system".to_string(),
+                    content: system_prompt,
+                },
+                ChatMessage {
+                    role: "user".to_string(),
+                    content: format!("請為以下任務描述生成詳細的任務規劃：{}", user_input),
+                },
+            ],
+            max_completion_tokens: 2000,
+            response_format: ResponseFormat {
+                format_type: "json_object".to_string(),
+            },
+        };
+
+        if let Ok(body) = serde_json::to_string(&request) {
+            log::info!("[AI INPUT][generate_task_with_expert_payload][OpenRouter] {}", body);
+        }
+
+        let response = self.client
+            .post("https://openrouter.ai/api/v1/chat/completions")
+            .header("Authorization", format!("Bearer {}", self.api_key))
+            .header("Content-Type", "application/json")
+            .header("HTTP-Referer", "https://openrouter.ai")
+            .header("X-Title", "LifeUp Backend")
+            .json(&request)
+            .send()
+            .await?;
+
+        let status = response.status();
+        let response_text = response.text().await?;
+        log::info!("[AI OUTPUT][generate_task_with_expert][OpenRouter] {}", format_ai_output(&response_text));
+
+        if !status.is_success() {
+            return Err(anyhow::anyhow!("OpenRouter API 錯誤 ({}): {}", status, response_text));
+        }
+
+        let openrouter_response: OpenRouterResponse = serde_json::from_str(&response_text)?;
+
+        if let Some(choice) = openrouter_response.choices.first() {
+            let task_json = &choice.message.content;
+            let generated_task_plan: AIGeneratedTaskPlan = serde_json::from_str(task_json)?;
+
+            validate_generated_task(&generated_task_plan.main_task)?;
+            for subtask in &generated_task_plan.subtasks {
+                validate_generated_task(subtask)?;
+            }
+
+            Ok(generated_task_plan)
+        } else {
+            Err(anyhow::anyhow!("OpenRouter 未返回有效回應"))
+        }
+    }
+
+    async fn analyze_with_expert(&self, user_input: &str, expert_name: &str, expert_description: &str, analysis_type: &str) -> Result<String> {
+        let analysis_prompts = match analysis_type {
+            "analyze" => format!(
+                r#"你是{}，{}
+
+請根據用戶的需求分析出3-6個適合的加強方向。
+
+用戶需求：{}
+
+請以JSON格式回應，格式如下：
+{{
+  "directions": [
+    {{"title": "方向標題", "description": "簡短描述"}},
+    {{"title": "方向標題", "description": "簡短描述"}}
+  ]
+}}
+
+每個方向標題要簡潔明確，描述要簡短（不超過20字）。"#,
+                expert_name, expert_description, user_input
+            ),
+            "goals" => format!(
+                r#"你是{}，{}
+
+請根據用戶的需求生成3-5個明確、可衡量的學習目標。目標應該具體、可達成、有時間性。
+
+用戶需求：{}
+
+請以清晰的格式回應，每個目標用編號列出，並說明如何衡量達成情況。"#,
+                expert_name, expert_description, user_input
+            ),
+            "resources" => format!(
+                r#"你是{}，{}
+
+請根據用戶的需求推薦3-5個優質的學習資源，包括書籍、課程、網站、工具等。
+
+用戶需求：{}
+
+請以清晰的格式回應，每個資源用編號列出，並簡要說明為什麼推薦這個資源。"#,
+                expert_name, expert_description, user_input
+            ),
+            _ => return Err(anyhow::anyhow!("不支援的分析類型: {}", analysis_type)),
+        };
+
+        log::info!("[AI INPUT][analyze_with_expert] description={} type={} expert_name={} expert_description={}", user_input, analysis_type, expert_name, expert_description);
+
+        let request = OpenAIRequest {
+            model: self.model.clone().to_string(),
+            messages: vec![
+                ChatMessage {
+                    role: "system".to_string(),
+                    content: analysis_prompts,
+                },
+            ],
+            max_completion_tokens: 1000,
+            response_format: ResponseFormat {
+                format_type: "json_object".to_string(),
+            },
+        };
+
+        if let Ok(body) = serde_json::to_string(&request) {
+            log::info!("[AI INPUT][analyze_with_expert_payload] {}", format_ai_output(&body));
+        }
+
+        let response = self.client
+            .post("https://openrouter.ai/api/v1/chat/completions")
+            .header("Authorization", format!("Bearer {}", self.api_key))
+            .header("Content-Type", "application/json")
+            .header("HTTP-Referer", "https://openrouter.ai")
+            .header("X-Title", "LifeUp Backend")
+            .json(&request)
+            .send()
+            .await?;
+
+        let status = response.status();
+        let response_text = response.text().await?;
+        log::info!("[AI OUTPUT][analyze_with_expert] {}", format_ai_output(&response_text));
+
+        if !status.is_success() {
+            return Err(anyhow::anyhow!("OpenRouter API 錯誤 ({}): {}", status, response_text));
+        }
+
+        let openrouter_response: OpenRouterResponse = serde_json::from_str(&response_text)?;
+
+        if let Some(choice) = openrouter_response.choices.first() {
+            Ok(choice.message.content.clone())
+        } else {
+            Err(anyhow::anyhow!("OpenRouter 未返回有效回應"))
+        }
+    }
+
+    // 新增：使用指定模型生成文字回應
+    async fn generate_with_model(&self, model: &str, prompt: &str) -> Result<String> {
+        // 根據模型類型動態調整 max_tokens
+        let max_tokens = if model.contains("perplexity") {
+            16000  // Perplexity 模型給予更大的空間
+        } else if model.contains("claude") || model.contains("anthropic") {
+            8000   // Claude 模型需要更多空間來生成完整的任務細節
+        } else {
+            4000   // 其他模型使用預設值
+        };
+
+        log::info!("使用模型 {} 生成回應，max_completion_tokens: {}", model, max_tokens);
+
+        let request = serde_json::json!({
+            "model": model,
+            "messages": [
+                {
+                    "role": "user",
+                    "content": prompt
+                }
+            ],
+            "max_completion_tokens": max_tokens
+        });
+
+        let response = self.client
+            .post("https://openrouter.ai/api/v1/chat/completions")
+            .header("Authorization", format!("Bearer {}", self.api_key))
+            .header("Content-Type", "application/json")
+            .header("HTTP-Referer", "https://openrouter.ai")
+            .header("X-Title", "LifeUp Backend")
+            .json(&request)
+            .send()
+            .await?;
+
+        if !response.status().is_success() {
+            let error_text = response.text().await?;
+            return Err(anyhow::anyhow!("OpenRouter API 錯誤: {}", error_text));
+        }
+
+        let openrouter_response: OpenRouterResponse = response.json().await?;
+
+        if let Some(choice) = openrouter_response.choices.first() {
+            Ok(choice.message.content.clone())
+        } else {
+            Err(anyhow::anyhow!("OpenRouter 未返回有效回應"))
+        }
+    }
+}
+
+// AI 服務工廠函數
+pub fn create_ai_service(config: &AIConfig) -> Result<Box<dyn AIService + Send + Sync>> {
+    match config.api_option.as_str() {
+        "OpenAI" => {
+            let api_key = config.openai_api_key.as_ref()
+                .ok_or_else(|| anyhow::anyhow!("OpenAI API key 未設定"))?;
+            Ok(Box::new(OpenAIService::new(api_key.clone(), config.openai_model.clone())))
+        }
+        "OpenRouter" => {
+            let api_key = config.openrouter_api_key.as_ref()
+                .ok_or_else(|| anyhow::anyhow!("OpenRouter API key 未設定"))?;
+            Ok(Box::new(OpenRouterService::new(api_key.clone(), config.openrouter_model.clone())))
+        }
+        _ => Err(anyhow::anyhow!("不支援的 AI 服務選項: {}", config.api_option))
+    }
+}
+
+fn validate_generated_task(task: &AIGeneratedTask) -> Result<()> {
+    // 驗證任務類型
+    if !["main", "side", "challenge", "daily"].contains(&task.task_type.as_str()) {
+        return Err(anyhow::anyhow!("無效的任務類型: {}", task.task_type));
+    }
+
+    // 驗證優先級
+    if task.priority < 0 || task.priority > 2 {
+        return Err(anyhow::anyhow!("優先級必須在 0-2 之間"));
+    }
+
+    // 驗證難度
+    if task.difficulty < 1 || task.difficulty > 5 {
+        return Err(anyhow::anyhow!("難度必須在 1-5 之間"));
+    }
+
+    // 驗證經驗值
+    if task.experience < 0 {
+        return Err(anyhow::anyhow!("經驗值不能為負數"));
+    }
+
+    // 驗證重複性任務設置
+    if task.is_recurring {
+        if task.recurrence_pattern.is_none() {
+            return Err(anyhow::anyhow!("重複性任務必須指定重複模式"));
+        }
+        
+        let pattern = task.recurrence_pattern.as_ref().unwrap();
+        if !["daily", "weekdays", "weekends", "weekly"].contains(&pattern.as_str()) {
+            return Err(anyhow::anyhow!("無效的重複模式: {}", pattern));
+        }
+
+        if task.start_date.is_none() {
+            return Err(anyhow::anyhow!("重複性任務必須指定開始日期"));
+        }
+    }
+
+    // 驗證完成率目標
+    if let Some(target) = task.completion_target {
+        if target < 0.0 || target > 1.0 {
+            return Err(anyhow::anyhow!("完成率目標必須在 0.0-1.0 之間"));
+        }
+    }
+
+    Ok(())
+}
+
+fn validate_generated_achievement(achievement: &AIGeneratedAchievement) -> Result<()> {
+    // 驗證成就分類
+    if !["task_mastery", "consistency", "challenge_overcome", "skill_development"].contains(&achievement.category.as_str()) {
+        return Err(anyhow::anyhow!("無效的成就分類: {}", achievement.category));
+    }
+
+    // 驗證達成條件類型 - 使用枚舉的有效字符串列表
+    let valid_requirement_types = AchievementRequirementType::all_valid_strings();
+    if !valid_requirement_types.contains(&achievement.requirement_type.as_str()) {
+        return Err(anyhow::anyhow!(
+            "無效的達成條件類型: {}. 有效類型: {:?}", 
+            achievement.requirement_type,
+            valid_requirement_types
+        ));
+    }
+
+    // 驗證條件數值
+    if achievement.requirement_value <= 0 {
+        return Err(anyhow::anyhow!("達成條件數值必須大於0"));
+    }
+
+    // 驗證經驗值獎勵
+    if achievement.experience_reward < 50 || achievement.experience_reward > 500 {
+        return Err(anyhow::anyhow!("經驗值獎勵必須在 50-500 之間"));
+    }
+
+    // 驗證成就名稱長度
+    if achievement.name.len() < 2 || achievement.name.len() > 50 {
+        return Err(anyhow::anyhow!("成就名稱長度必須在 2-50 字之間"));
+    }
+
+    Ok(())
+}
+
+// 將 AI 生成的任務轉換為資料庫模型
+pub fn convert_to_task_model(
+    ai_task: AIGeneratedTask,
+    user_id: String,
+) -> crate::models::Task {
+    use uuid::Uuid;
+    
+    let now = Utc::now();
+    
+    crate::models::Task {
+        id: Some(Uuid::new_v4().to_string()),
+        user_id: Some(user_id),
+        title: Some(ai_task.title),
+        description: ai_task.description,
+        status: Some(0), // 預設為待處理
+        priority: Some(ai_task.priority),
+        task_type: Some(ai_task.task_type),
+        difficulty: Some(ai_task.difficulty),
+        experience: Some(ai_task.experience),
+        parent_task_id: None,
+        is_parent_task: Some(0),
+        task_order: Some(0),
+        due_date: ai_task.due_date.and_then(|d| d.parse().ok()),
+        created_at: Some(now),
+        updated_at: Some(now),
+        is_recurring: Some(if ai_task.is_recurring { 1 } else { 0 }),
+        recurrence_pattern: ai_task.recurrence_pattern,
+        start_date: ai_task.start_date.and_then(|d| d.parse().ok()),
+        end_date: ai_task.end_date.and_then(|d| d.parse().ok()),
+        completion_target: ai_task.completion_target,
+        completion_rate: Some(0.0),
+        task_date: None,
+        cancel_count: Some(0),
+        last_cancelled_at: None,
+        skill_tags: None,
+        career_mainline_id: None,
+        task_category: None,
+        attributes: None,
+    }
+}
+
+// 將 AI 生成的成就轉換為資料庫模型
+pub fn convert_to_achievement_model(
+    ai_achievement: AIGeneratedAchievement,
+) -> crate::models::Achievement {
+    use uuid::Uuid;
+    
+    let now = Utc::now();
+    
+    // 將字符串轉換為枚舉
+    let requirement_type = AchievementRequirementType::from_string(&ai_achievement.requirement_type);
+    
+    crate::models::Achievement {
+        id: Some(Uuid::new_v4().to_string()),
+        name: Some(ai_achievement.name),
+        description: ai_achievement.description,
+        icon: ai_achievement.icon,
+        category: Some(ai_achievement.category),
+        requirement_type,
+        requirement_value: Some(ai_achievement.requirement_value),
+        experience_reward: Some(ai_achievement.experience_reward),
+        created_at: Some(now),
+    }
+}
+
+pub fn build_task_generation_prompt(
+    user_input: &str,
+    expert_match: &ExpertMatch,
+    selected_options: Option<Vec<String>>,
+    selected_directions: Option<Vec<AnalysisDirection>>,
+    expert_outputs: Option<std::collections::HashMap<String, String>>,
+    skill_label: &str,
+    duration_label: &str,
+) -> String {
+    let mut prompt = String::new();
+    prompt.push_str(user_input);
+
+    if !skill_label.is_empty() || !duration_label.is_empty() {
+        prompt.push_str("\n\n使用者背景：");
+        if !skill_label.is_empty() {
+            prompt.push_str(&format!("熟悉程度：{} ", skill_label));
+        }
+        if !duration_label.is_empty() {
+            prompt.push_str(&format!("學習時長：{}", duration_label));
+        }
+    }
+
+    if let Some(options) = selected_options {
+        if !options.is_empty() {
+            let option_labels = options.join("、");
+            prompt.push_str(&format!("\n\n請特別針對以下需求提供任務輸出：{}", option_labels));
+        }
+    }
+
+    if let Some(directions) = selected_directions {
+        if !directions.is_empty() {
+            prompt.push_str("\n\n使用者已選擇的重點強化方向：\n");
+            for (index, direction) in directions.iter().enumerate() {
+                prompt.push_str(&format!("{}. {} - {}\n", index + 1, direction.title, direction.description));
+            }
+        }
+    }
+
+    if let Some(outputs) = expert_outputs {
+        if !outputs.is_empty() {
+            prompt.push_str("\n\n前一步驟的分析結果：\n");
+            for (key, value) in outputs {
+                prompt.push_str(&format!("[{}]\n{}\n\n", key, value));
+            }
+        }
+    }
+
+    prompt.push_str(&format!(
+        "\n\n請根據以上資訊，並以{} ({}) 的視角，產出符合要求的任務規劃。",
+        expert_match.expert.name, expert_match.expert.description
+    ));
+
+    prompt
 }